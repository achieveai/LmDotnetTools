--- conflicted
+++ resolved
@@ -1258,11 +1258,7 @@
             {
                 if (!distribution.TryGetValue(word, out var value))
                 {
-<<<<<<< HEAD
-                    value = ([]);
-=======
                     value = [];
->>>>>>> 0fb98cec
                     distribution[word] = value;
                 }
 
