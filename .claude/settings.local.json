{
  "permissions": {
    "allow": [
      "Bash(npm run test:unit:*)",
      "Bash(dotnet test:*)",
      "Bash(grep:*)",
      "Bash(dotnet build)",
      "Bash(dotnet clean:*)",
      "Bash(dotnet build:*)",
      "Bash(find:*)",
      "WebFetch(domain:github.com)",
      "WebFetch(domain:raw.githubusercontent.com)",
      "Bash(sed:*)",
      "Bash(git add:*)",
      "Bash(mkdir:*)",
      "Bash(cat:*)",
<<<<<<< HEAD
      "Bash(nul)",
      "Bash(dotnet run:*)",
      "Bash(tee:*)",
      "Bash(dotnet nuget:*)",
      "Bash(git commit -m \"$(cat <<''EOF''\nfeat: add AspNetCore MCP server library with dynamic IFunctionProvider integration\n\nImplements a new AspNetCore library (McpServer.AspNetCore) that exposes IFunctionProvider instances as Model Context Protocol (MCP) tools via HTTP endpoints.\n\nKey features:\n- Handler-based architecture using ModelContextProtocol SDK 0.4.0-preview.3\n- Dynamic tool registration from IFunctionProvider implementations\n- McpServerHandlers with ListToolsHandler and CallToolHandler\n- Automatic JSON schema generation from FunctionContract metadata\n- Disposable server wrapper with dynamic port allocation\n- Comprehensive integration tests with MCP client (9 tests, all passing)\n- Sample application demonstrating weather, calculator, and file info tools\n\nTechnical implementation:\n- Uses ASP.NET Core options pattern for configuration\n- Builds tool lookup dictionary for efficient execution\n- Proper error handling with CallToolResult.IsError\n- Tool naming convention: ClassName-FunctionName\n- TextContentBlock for MCP protocol compliance\n\n🤖 Generated with [Claude Code](https://claude.com/claude-code)\n\nCo-Authored-By: Claude <noreply@anthropic.com>\nEOF\n)\")"
=======
      "Bash(dotnet run:*)",
      "Bash(git commit:*)"
>>>>>>> 8e0a194b
    ],
    "deny": [],
    "ask": [],
    "defaultMode": "acceptEdits"
  },
  "enabledMcpjsonServers": [
    "sequential-thinking-tools",
    "clarify-doubt",
    "playwright",
    "seq"
  ]
}<|MERGE_RESOLUTION|>--- conflicted
+++ resolved
@@ -14,16 +14,12 @@
       "Bash(git add:*)",
       "Bash(mkdir:*)",
       "Bash(cat:*)",
-<<<<<<< HEAD
+      "Bash(dotnet run:*)",
+      "Bash(dotnet nuget:*)",
+      "Bash(git commit:*)",
       "Bash(nul)",
-      "Bash(dotnet run:*)",
       "Bash(tee:*)",
-      "Bash(dotnet nuget:*)",
-      "Bash(git commit -m \"$(cat <<''EOF''\nfeat: add AspNetCore MCP server library with dynamic IFunctionProvider integration\n\nImplements a new AspNetCore library (McpServer.AspNetCore) that exposes IFunctionProvider instances as Model Context Protocol (MCP) tools via HTTP endpoints.\n\nKey features:\n- Handler-based architecture using ModelContextProtocol SDK 0.4.0-preview.3\n- Dynamic tool registration from IFunctionProvider implementations\n- McpServerHandlers with ListToolsHandler and CallToolHandler\n- Automatic JSON schema generation from FunctionContract metadata\n- Disposable server wrapper with dynamic port allocation\n- Comprehensive integration tests with MCP client (9 tests, all passing)\n- Sample application demonstrating weather, calculator, and file info tools\n\nTechnical implementation:\n- Uses ASP.NET Core options pattern for configuration\n- Builds tool lookup dictionary for efficient execution\n- Proper error handling with CallToolResult.IsError\n- Tool naming convention: ClassName-FunctionName\n- TextContentBlock for MCP protocol compliance\n\n🤖 Generated with [Claude Code](https://claude.com/claude-code)\n\nCo-Authored-By: Claude <noreply@anthropic.com>\nEOF\n)\")"
-=======
-      "Bash(dotnet run:*)",
-      "Bash(git commit:*)"
->>>>>>> 8e0a194b
+      "Skill(:*)"
     ],
     "deny": [],
     "ask": [],
