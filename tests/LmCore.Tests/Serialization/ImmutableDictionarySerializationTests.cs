using System.Collections.Immutable;
using AchieveAi.LmDotnetTools.LmCore.Core;
using AchieveAi.LmDotnetTools.LmCore.Models;
using System.Text.Json;
using System.Text.Json.Serialization;
using Xunit.Abstractions;
namespace AchieveAi.LmDotnetTools.LmCore.Tests.Serialization;
/// <summary>
///     Tests for serialization and deserialization of ImmutableDictionary.
/// </summary>
public class ImmutableDictionarySerializationTests
{
    private readonly ITestOutputHelper _output;
    public ImmutableDictionarySerializationTests(ITestOutputHelper output)
    {
        _output = output;
    }
<<<<<<< HEAD
    private class TestClassWithExtensionDataConverter : ShadowPropertiesJsonConverter<TestClassWithExtensionData>
    {
        protected override TestClassWithExtensionData CreateInstance()
        {
            return new TestClassWithExtensionData();
        }
    }
    // Test class with JsonExtensionData for testing inline extra properties
    [JsonConverter(typeof(TestClassWithExtensionDataConverter))]
    private record TestClassWithExtensionData
    {
        [JsonPropertyName("name")]
        public string Name { get; init; } = string.Empty;
        [JsonPropertyName("value")]
        public int Value { get; init; }
        [JsonExtensionData]
        private Dictionary<string, object?> ExtraPropertiesInternal
        {
            get => ExtraProperties.ToDictionary();
            init => ExtraProperties = value.ToImmutableDictionary();
        }
        [JsonIgnore]
        public ImmutableDictionary<string, object?> ExtraProperties { get; init; } =
            ImmutableDictionary<string, object?>.Empty;
        public TestClassWithExtensionData SetExtraProperty<T>(string key, T value)
        {
            return ExtraProperties == null
                ? (this with { ExtraProperties = ImmutableDictionary<string, object?>.Empty.Add(key, value) })
                : (this with
            {
                ExtraProperties = ExtraProperties.Add(key, value),
            });
        }
        public T? GetExtraProperty<T>(string key)
        {
            if (ExtraProperties == null)
            {
                return default;
            }
            return ExtraProperties.TryGetValue(key, out var value) && value is T typedValue ? typedValue : default;
        }
    }
    // Test class with JsonPropertyName for testing nested extra properties
    private record TestClassWithNestedProperties
    {
        [JsonPropertyName("name")]
        public string Name { get; init; } = string.Empty;
        [JsonPropertyName("value")]
        public int Value { get; init; }
        [JsonPropertyName("extra_properties")]
        [JsonConverter(typeof(ExtraPropertiesConverter))]
        public ImmutableDictionary<string, object?> ExtraProperties { get; init; } =
            ImmutableDictionary<string, object?>.Empty;
        public TestClassWithNestedProperties SetExtraProperty<T>(string key, T value)
        {
            return ExtraProperties == null
                ? (this with { ExtraProperties = ImmutableDictionary<string, object?>.Empty.Add(key, value) })
                : (this with
            {
                ExtraProperties = ExtraProperties.Add(key, value),
            });
        }
        public T? GetExtraProperty<T>(string key)
        {
            if (ExtraProperties == null)
            {
                return default;
            }
            return ExtraProperties.TryGetValue(key, out var value) && value is T typedValue ? typedValue : default;
        }
    }
=======

>>>>>>> 0fb98cec
    [Fact]
    public void BasicDictionarySerialization_WorksCorrectly()
    {
        // Arrange
        var options = new JsonSerializerOptions { WriteIndented = true };
        var dictionary = new Dictionary<string, string> { ["key1"] = "value1", ["key2"] = "value2" };
        // Act
        var json = JsonSerializer.Serialize(dictionary, options);
        _output.WriteLine($"Serialized JSON: {json}");
        var deserialized = JsonSerializer.Deserialize<Dictionary<string, string>>(json, options);
        // Assert
        Assert.NotNull(deserialized);
        Assert.Equal(2, deserialized!.Count);
        Assert.Equal("value1", deserialized["key1"]);
        Assert.Equal("value2", deserialized["key2"]);
    }
    [Fact]
    public void ImmutableDictionaryWithConverter_SerializesAndDeserializes_StringValues()
    {
        // Arrange
        var options = new JsonSerializerOptions
        {
            WriteIndented = true,
            Converters = { new ImmutableDictionaryJsonConverterFactory() },
        };
        var dictionary = ImmutableDictionary<string, string>.Empty.Add("key1", "value1").Add("key2", "value2");
        // Act
        var json = JsonSerializer.Serialize(dictionary, options);
        _output.WriteLine($"Serialized JSON: {json}");
        var deserialized = JsonSerializer.Deserialize<ImmutableDictionary<string, string>>(json, options);
        // Assert
        Assert.NotNull(deserialized);
        Assert.Equal(2, deserialized!.Count);
        Assert.Equal("value1", deserialized["key1"]);
        Assert.Equal("value2", deserialized["key2"]);
    }
    [Fact]
    public void ImmutableDictionaryWithConverter_SerializesAndDeserializes_MixedValues()
    {
        // Arrange
        var options = new JsonSerializerOptions
        {
            WriteIndented = true,
            Converters = { new ExtraPropertiesConverter() },
        };
        var dictionary = new Dictionary<string, object?>
        {
            ["string"] = "value",
            ["int"] = 42,
            ["bool"] = true,
            ["null"] = null,
        }.ToImmutableDictionary();
        // Act
        var json = JsonSerializer.Serialize(dictionary, options);
        _output.WriteLine($"Serialized JSON: {json}");
        var deserialized = JsonSerializer.Deserialize<ImmutableDictionary<string, object?>>(json, options);
        // Assert
        Assert.NotNull(deserialized);
        Assert.Equal(4, deserialized!.Count);
        // Diagnostic information
        var stringValue = deserialized["string"];
        _output.WriteLine($"String value type: {stringValue?.GetType().FullName ?? "null"}");
        _output.WriteLine($"String value: {stringValue}");
        if (stringValue is JsonElement jsonElement)
        {
            _output.WriteLine($"JsonElement kind: {jsonElement.ValueKind}");
            _output.WriteLine($"JsonElement as string: {jsonElement.GetString()}");
            Assert.Equal("value", jsonElement.GetString());
        }
        else
        {
            Assert.Equal("value", stringValue);
        }
        // For numeric values, JsonElement needs conversion
        var intValue = deserialized["int"];
        _output.WriteLine($"Int value type: {intValue?.GetType().FullName ?? "null"}");
        if (intValue is JsonElement intElement)
        {
            Assert.Equal(42, intElement.GetInt32());
        }
        else
        {
            Assert.Equal(42, Convert.ToInt32(intValue));
        }
        // For boolean values
        var boolValue = deserialized["bool"];
        _output.WriteLine($"Bool value type: {boolValue?.GetType().FullName ?? "null"}");
        if (boolValue is JsonElement boolElement)
        {
            Assert.True(boolElement.GetBoolean());
        }
        else
        {
            Assert.True((bool)boolValue!);
        }
        // For null values
        Assert.Null(deserialized["null"]);
    }
    [Fact]
    public void ExtraPropertiesConverter_SerializesAndDeserializes_SimpleValues()
    {
        // Arrange
        var options = new JsonSerializerOptions
        {
            WriteIndented = true,
            Converters = { new ExtraPropertiesConverter() },
        };
        var dictionary = new Dictionary<string, object?>
        {
            ["string"] = "value",
            ["int"] = 42,
            ["bool"] = true,
            ["null"] = null,
        }.ToImmutableDictionary();
        // Act
        var json = JsonSerializer.Serialize(dictionary, options);
        _output.WriteLine($"Serialized JSON: {json}");
        var deserialized = JsonSerializer.Deserialize<ImmutableDictionary<string, object?>>(json, options);
        // Assert
        Assert.NotNull(deserialized);
        Assert.Equal(4, deserialized!.Count);
        // Diagnostic information
        var stringValue = deserialized["string"];
        _output.WriteLine($"String value type: {stringValue?.GetType().FullName ?? "null"}");
        _output.WriteLine($"String value: {stringValue}");
        if (stringValue is JsonElement jsonElement)
        {
            _output.WriteLine($"JsonElement kind: {jsonElement.ValueKind}");
            _output.WriteLine($"JsonElement as string: {jsonElement.GetString()}");
            Assert.Equal("value", jsonElement.GetString());
        }
        else
        {
            Assert.Equal("value", stringValue);
        }
        // For numeric values, JsonElement needs conversion
        var intValue = deserialized["int"];
        _output.WriteLine($"Int value type: {intValue?.GetType().FullName ?? "null"}");
        if (intValue is JsonElement intElement)
        {
            Assert.Equal(42, intElement.GetInt32());
        }
        else
        {
            Assert.Equal(42, Convert.ToInt32(intValue));
        }
        // For boolean values
        var boolValue = deserialized["bool"];
        _output.WriteLine($"Bool value type: {boolValue?.GetType().FullName ?? "null"}");
        if (boolValue is JsonElement boolElement)
        {
            Assert.True(boolElement.GetBoolean());
        }
        else
        {
            Assert.True((bool)boolValue!);
        }
        // For null values
        Assert.Null(deserialized["null"]);
    }
    [Fact]
    public void UsageClass_SerializesAndDeserializes_WithExtraProperties()
    {
        // Arrange
        var options = new JsonSerializerOptions { WriteIndented = true };
        var usage = new TestClassWithExtensionData { Name = "Test", Value = 10 };
        // Add extra properties
        var withExtras = usage.SetExtraProperty("estimated_cost", 0.05).SetExtraProperty("cached", true);
        // Act
        var json = JsonSerializer.Serialize(withExtras, options);
        _output.WriteLine($"Serialized JSON: {json}");
        // Examine the JSON structure
        using var doc = JsonDocument.Parse(json);
        _output.WriteLine("JSON structure:");
        PrintJsonElement(_output, doc.RootElement, 0);
        // Verify that the extra properties are in the JSON directly
        Assert.True(doc.RootElement.TryGetProperty("estimated_cost", out var estimatedCostElement));
        Assert.Equal(0.05, estimatedCostElement.GetDouble());
        Assert.True(doc.RootElement.TryGetProperty("cached", out var cachedElement));
        Assert.True(cachedElement.GetBoolean());
        var deserialized = JsonSerializer.Deserialize<TestClassWithExtensionData>(json, options);
        // Assert
        Assert.NotNull(deserialized);
        Assert.Equal("Test", deserialized!.Name);
        Assert.Equal(10, deserialized.Value);
        // Check extra properties - they should be accessible through the ExtraProperties property
        Assert.NotNull(deserialized.ExtraProperties);
        _output.WriteLine($"ExtraProperties count: {deserialized.ExtraProperties?.Count ?? 0}");
        if (deserialized.ExtraProperties != null)
        {
            foreach (var prop in deserialized.ExtraProperties)
            {
                _output.WriteLine(
                    $"Property: {prop.Key}, Type: {prop.Value?.GetType().FullName ?? "null"}, Value: {prop.Value}"
                );
            }
        }
        // Get the estimated_cost value
        var estimatedCost = deserialized.GetExtraProperty<double>("estimated_cost");
        _output.WriteLine($"Estimated cost: {estimatedCost}");
        Assert.Equal(0.05, estimatedCost);
        // Get the cached value
        var cached = deserialized.GetExtraProperty<bool>("cached");
        _output.WriteLine($"Cached: {cached}");
        Assert.True(cached);
    }
    [Fact]
    public void GenerateReplyOptions_SerializesAndDeserializes_WithExtraProperties()
    {
        // Arrange
        var options = new JsonSerializerOptions { WriteIndented = true };
        var replyOptions = new TestClassWithNestedProperties { Name = "Test", Value = 10 };
        // Add extra properties
        var withExtras = replyOptions.SetExtraProperty("function_call", "auto");
        // Act
        var json = JsonSerializer.Serialize(withExtras, options);
        _output.WriteLine($"Serialized JSON: {json}");
        // Examine the JSON structure
        using var doc = JsonDocument.Parse(json);
        _output.WriteLine("JSON structure:");
        PrintJsonElement(_output, doc.RootElement, 0);
        // Verify that the extra properties are in the JSON directly
        Assert.True(doc.RootElement.TryGetProperty("extra_properties", out var extraPropertiesElement));
        Assert.True(extraPropertiesElement.TryGetProperty("function_call", out var functionCallElement));
        Assert.Equal("auto", functionCallElement.GetString());
        var deserialized = JsonSerializer.Deserialize<TestClassWithNestedProperties>(json, options);
        // Assert
        Assert.NotNull(deserialized);
        Assert.Equal("Test", deserialized!.Name);
        Assert.Equal(10, deserialized.Value);
        // Check extra properties - they should be accessible through the ExtraProperties property
        Assert.NotNull(deserialized.ExtraProperties);
        _output.WriteLine($"ExtraProperties count: {deserialized.ExtraProperties.Count}");
        foreach (var prop in deserialized.ExtraProperties)
        {
            _output.WriteLine(
                $"Property: {prop.Key}, Type: {prop.Value?.GetType().FullName ?? "null"}, Value: {prop.Value}"
            );
        }
        // Check function_call property
        Assert.True(
            deserialized.ExtraProperties.ContainsKey("function_call"),
            "ExtraProperties should contain 'function_call'"
        );
        var functionCall = deserialized.ExtraProperties["function_call"];
        _output.WriteLine($"Function call type: {functionCall?.GetType().FullName ?? "null"}");
        if (functionCall is JsonElement functionCallElement2)
        {
            Assert.Equal("auto", functionCallElement2.GetString());
        }
        else
        {
            Assert.Equal("auto", functionCall);
        }
    }
    // Helper method to print JSON structure
    private static void PrintJsonElement(ITestOutputHelper output, JsonElement element, int indent)
    {
        var indentStr = new string(' ', indent * 2);
        switch (element.ValueKind)
        {
            case JsonValueKind.Object:
                output.WriteLine($"{indentStr}{{");
                foreach (var property in element.EnumerateObject())
                {
                    output.WriteLine($"{indentStr}  \"{property.Name}\": ");
                    PrintJsonElement(output, property.Value, indent + 1);
                }

                output.WriteLine($"{indentStr}}}");
                break;
            case JsonValueKind.Array:
                output.WriteLine($"{indentStr}[");
                foreach (var item in element.EnumerateArray())
                {
                    PrintJsonElement(output, item, indent + 1);
                    output.WriteLine("");
                }

                output.WriteLine($"{indentStr}]");
                break;
            case JsonValueKind.String:
                output.WriteLine($"{indentStr}\"{element.GetString()}\"");
                break;
            case JsonValueKind.Number:
                output.WriteLine($"{indentStr}{element.GetRawText()}");
                break;
            case JsonValueKind.True:
            case JsonValueKind.False:
                output.WriteLine($"{indentStr}{element.GetBoolean()}");
                break;
            case JsonValueKind.Null:
                output.WriteLine($"{indentStr}null");
                break;

            case JsonValueKind.Undefined:
                output.WriteLine($"{indentStr}undefined");
                break;

            default:
                throw new NotSupportedException($"Unknown JsonValueKind: {element.ValueKind}");
        }
    }

    private class TestClassWithExtensionDataConverter : ShadowPropertiesJsonConverter<TestClassWithExtensionData>
    {
        protected override TestClassWithExtensionData CreateInstance()
        {
            return new TestClassWithExtensionData();
        }
    }

    // Test class with JsonExtensionData for testing inline extra properties
    [JsonConverter(typeof(TestClassWithExtensionDataConverter))]
    private record TestClassWithExtensionData
    {
        [JsonPropertyName("name")]
        public string Name { get; init; } = string.Empty;

        [JsonPropertyName("value")]
        public int Value { get; init; }

        [JsonExtensionData]
        private Dictionary<string, object?> ExtraPropertiesInternal
        {
            get => ExtraProperties.ToDictionary();
            init => ExtraProperties = value.ToImmutableDictionary();
        }

        [JsonIgnore]
        public ImmutableDictionary<string, object?> ExtraProperties { get; init; } =
            ImmutableDictionary<string, object?>.Empty;

        public TestClassWithExtensionData SetExtraProperty<T>(string key, T value)
        {
            return ExtraProperties == null
                ? this with
                {
                    ExtraProperties = ImmutableDictionary<string, object?>.Empty.Add(key, value),
                }
                : this with
                {
                    ExtraProperties = ExtraProperties.Add(key, value),
                };
        }

        public T? GetExtraProperty<T>(string key)
        {
            return ExtraProperties == null ? default
                : ExtraProperties.TryGetValue(key, out var value) && value is T typedValue ? typedValue
                : default;
        }
    }

    // Test class with JsonPropertyName for testing nested extra properties
    private record TestClassWithNestedProperties
    {
        [JsonPropertyName("name")]
        public string Name { get; init; } = string.Empty;

        [JsonPropertyName("value")]
        public int Value { get; init; }

        [JsonPropertyName("extra_properties")]
        [JsonConverter(typeof(ExtraPropertiesConverter))]
        public ImmutableDictionary<string, object?> ExtraProperties { get; init; } =
            ImmutableDictionary<string, object?>.Empty;

        public TestClassWithNestedProperties SetExtraProperty<T>(string key, T value)
        {
            return ExtraProperties == null
                ? this with
                {
                    ExtraProperties = ImmutableDictionary<string, object?>.Empty.Add(key, value),
                }
                : this with
                {
                    ExtraProperties = ExtraProperties.Add(key, value),
                };
        }

        public T? GetExtraProperty<T>(string key)
        {
            return ExtraProperties == null ? default
                : ExtraProperties.TryGetValue(key, out var value) && value is T typedValue ? typedValue
                : default;
        }
    }
}<|MERGE_RESOLUTION|>--- conflicted
+++ resolved
@@ -15,7 +15,6 @@
     {
         _output = output;
     }
-<<<<<<< HEAD
     private class TestClassWithExtensionDataConverter : ShadowPropertiesJsonConverter<TestClassWithExtensionData>
     {
         protected override TestClassWithExtensionData CreateInstance()
@@ -45,9 +44,9 @@
             return ExtraProperties == null
                 ? (this with { ExtraProperties = ImmutableDictionary<string, object?>.Empty.Add(key, value) })
                 : (this with
-            {
-                ExtraProperties = ExtraProperties.Add(key, value),
-            });
+                {
+                    ExtraProperties = ExtraProperties.Add(key, value),
+                });
         }
         public T? GetExtraProperty<T>(string key)
         {
@@ -74,9 +73,9 @@
             return ExtraProperties == null
                 ? (this with { ExtraProperties = ImmutableDictionary<string, object?>.Empty.Add(key, value) })
                 : (this with
-            {
-                ExtraProperties = ExtraProperties.Add(key, value),
-            });
+                {
+                    ExtraProperties = ExtraProperties.Add(key, value),
+                });
         }
         public T? GetExtraProperty<T>(string key)
         {
@@ -87,9 +86,6 @@
             return ExtraProperties.TryGetValue(key, out var value) && value is T typedValue ? typedValue : default;
         }
     }
-=======
-
->>>>>>> 0fb98cec
     [Fact]
     public void BasicDictionarySerialization_WorksCorrectly()
     {
@@ -393,89 +389,4 @@
                 throw new NotSupportedException($"Unknown JsonValueKind: {element.ValueKind}");
         }
     }
-
-    private class TestClassWithExtensionDataConverter : ShadowPropertiesJsonConverter<TestClassWithExtensionData>
-    {
-        protected override TestClassWithExtensionData CreateInstance()
-        {
-            return new TestClassWithExtensionData();
-        }
-    }
-
-    // Test class with JsonExtensionData for testing inline extra properties
-    [JsonConverter(typeof(TestClassWithExtensionDataConverter))]
-    private record TestClassWithExtensionData
-    {
-        [JsonPropertyName("name")]
-        public string Name { get; init; } = string.Empty;
-
-        [JsonPropertyName("value")]
-        public int Value { get; init; }
-
-        [JsonExtensionData]
-        private Dictionary<string, object?> ExtraPropertiesInternal
-        {
-            get => ExtraProperties.ToDictionary();
-            init => ExtraProperties = value.ToImmutableDictionary();
-        }
-
-        [JsonIgnore]
-        public ImmutableDictionary<string, object?> ExtraProperties { get; init; } =
-            ImmutableDictionary<string, object?>.Empty;
-
-        public TestClassWithExtensionData SetExtraProperty<T>(string key, T value)
-        {
-            return ExtraProperties == null
-                ? this with
-                {
-                    ExtraProperties = ImmutableDictionary<string, object?>.Empty.Add(key, value),
-                }
-                : this with
-                {
-                    ExtraProperties = ExtraProperties.Add(key, value),
-                };
-        }
-
-        public T? GetExtraProperty<T>(string key)
-        {
-            return ExtraProperties == null ? default
-                : ExtraProperties.TryGetValue(key, out var value) && value is T typedValue ? typedValue
-                : default;
-        }
-    }
-
-    // Test class with JsonPropertyName for testing nested extra properties
-    private record TestClassWithNestedProperties
-    {
-        [JsonPropertyName("name")]
-        public string Name { get; init; } = string.Empty;
-
-        [JsonPropertyName("value")]
-        public int Value { get; init; }
-
-        [JsonPropertyName("extra_properties")]
-        [JsonConverter(typeof(ExtraPropertiesConverter))]
-        public ImmutableDictionary<string, object?> ExtraProperties { get; init; } =
-            ImmutableDictionary<string, object?>.Empty;
-
-        public TestClassWithNestedProperties SetExtraProperty<T>(string key, T value)
-        {
-            return ExtraProperties == null
-                ? this with
-                {
-                    ExtraProperties = ImmutableDictionary<string, object?>.Empty.Add(key, value),
-                }
-                : this with
-                {
-                    ExtraProperties = ExtraProperties.Add(key, value),
-                };
-        }
-
-        public T? GetExtraProperty<T>(string key)
-        {
-            return ExtraProperties == null ? default
-                : ExtraProperties.TryGetValue(key, out var value) && value is T typedValue ? typedValue
-                : default;
-        }
-    }
 }