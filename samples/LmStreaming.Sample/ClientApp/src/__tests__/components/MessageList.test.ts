import { describe, it, expect, vi, beforeEach, afterEach } from 'vitest';
import { mount } from '@vue/test-utils';
import MessageList from '../../components/MessageList.vue';
import { nextTick } from 'vue';

import { MessageType } from '@/types';
// Mock ResizeObserver
<<<<<<< HEAD
(globalThis as any).ResizeObserver = class ResizeObserver {
=======
globalThis.ResizeObserver = class ResizeObserver {
>>>>>>> e4b7cc09
  observe() {}
  unobserve() {}
  disconnect() {}
};

describe('MessageList', () => {
  let requestAnimationFrameMock: any;
  let scrollToMock: any;

  beforeEach(() => {
    // Mock requestAnimationFrame to execute callback asynchronously to prevent stack overflow in recursion
    requestAnimationFrameMock = vi.spyOn(window, 'requestAnimationFrame')
      .mockImplementation((cb: any) => {
        setTimeout(() => cb(performance.now()), 0);
        return 0;
      });

    // Mock scrollTo
    scrollToMock = vi.fn();
    Element.prototype.scrollTo = scrollToMock;
  });

  afterEach(() => {
    vi.restoreAllMocks();
  });

  it('scrolls to new user message when added', async () => {
    const wrapper = mount(MessageList, {
      props: {
        displayItems: []
      },
      attachTo: document.body // Needed for offsetTop/scrolling
    });

    // Mock querySelector to return an element with specific offsetTop
    const mockElement = document.createElement('div');
    Object.defineProperty(mockElement, 'offsetTop', { value: 500, configurable: true });
    
    // Spy on the element that will be found
    const querySelectorSpy = vi.spyOn(wrapper.element, 'querySelector');
    querySelectorSpy.mockReturnValue(mockElement);
    
    // We need to spy on scrollTop setting.
    // Since wrapper.element is the messageListRef, we can check its scrollTop.
    // But setting scrollTop on a DOM element doesn't emit an event we can easy spy unless we use setters.
    // However, we can check the final value.
    
    // Initial state
    wrapper.element.scrollTop = 0;
    await nextTick();

    // Add a user message
    // Use correct object structure to avoid warning
    await wrapper.setProps({
      displayItems: [
        {
          id: 'msg-1',
          type: 'user-message',
<<<<<<< HEAD
          content: { $type: MessageType.Text, role: 'user', text: 'Hello', isThinking: false },
          status: 'active', timestamp: Date.now()
=======
          content: { $type: 'text' as const, role: 'user' as const, text: 'Hello', isThinking: false },
          status: 'active',
          timestamp: Date.now()
>>>>>>> e4b7cc09
        }
      ]
    });

    // Wait for watchers and nextTick
    await nextTick();
    
    // The component uses double requestAnimationFrame
    // Our mock executes immediately.
    // The smoothScrollTo ALSO uses requestAnimationFrame loop.
    // Our mock executes valid callback immediately.
    
    // We need to advance timers or allow the recursive rAF to run?
    // With our mock implementation:
    // cb(0); return 0;
    // It calls the callback with time 0.
    // smoothScrollTo uses performance.now().
    
    // To properly test animation, we might need real timers or better mocks.
    // But for now, let's just ensure rAF was called multiple times (indicating animation loop started).
    
    await new Promise(resolve => setTimeout(resolve, 0));

    // Verify scrollTop changed (it might not reach 500 instantly in test env without proper time advancement,
    // but the loop should have started).
    // Or we can mock requestAnimationFrame to simulate multiple frames.
    
    expect(requestAnimationFrameMock).toHaveBeenCalled();
  });
});
<|MERGE_RESOLUTION|>--- conflicted
+++ resolved
@@ -5,11 +5,7 @@
 
 import { MessageType } from '@/types';
 // Mock ResizeObserver
-<<<<<<< HEAD
 (globalThis as any).ResizeObserver = class ResizeObserver {
-=======
-globalThis.ResizeObserver = class ResizeObserver {
->>>>>>> e4b7cc09
   observe() {}
   unobserve() {}
   disconnect() {}
@@ -68,14 +64,9 @@
         {
           id: 'msg-1',
           type: 'user-message',
-<<<<<<< HEAD
           content: { $type: MessageType.Text, role: 'user', text: 'Hello', isThinking: false },
-          status: 'active', timestamp: Date.now()
-=======
-          content: { $type: 'text' as const, role: 'user' as const, text: 'Hello', isThinking: false },
           status: 'active',
           timestamp: Date.now()
->>>>>>> e4b7cc09
         }
       ]
     });
