using System.Collections.Immutable;
using AchieveAi.LmDotnetTools.LmCore.Agents;
using AchieveAi.LmDotnetTools.LmCore.Messages;
using AchieveAi.LmDotnetTools.LmCore.Utils;

namespace AchieveAi.LmDotnetTools.LmCore.Middleware;

/// <summary>
///     Middleware that processes ToolsCallUpdateMessage to add structured JSON fragment updates
///     based on the FunctionArgs using JsonFragmentToStructuredUpdateGenerator.
/// </summary>
public class JsonFragmentUpdateMiddleware : IStreamingMiddleware
{
    private readonly Dictionary<string, JsonFragmentToStructuredUpdateGenerator> _generators = [];

    public string? Name => "JsonFragmentUpdateMiddleware";

    public async Task<IAsyncEnumerable<IMessage>> InvokeStreamingAsync(
        MiddlewareContext context,
        IStreamingAgent agent,
        CancellationToken cancellationToken = default
    )
    {
        ArgumentNullException.ThrowIfNull(agent);
        var stream = await agent.GenerateReplyStreamingAsync(context.Messages, context.Options, cancellationToken);
        return ProcessAsync(stream);
    }

    public Task<IEnumerable<IMessage>> InvokeAsync(
        MiddlewareContext context,
        IAgent agent,
        CancellationToken cancellationToken = default
    )
    {
        ArgumentNullException.ThrowIfNull(agent);
        return agent.GenerateReplyAsync(context.Messages, context.Options, cancellationToken);
    }

    /// <summary>
<<<<<<< HEAD
    /// Processes messages and adds JsonFragmentUpdates to ToolsCallUpdateMessage and ToolCallUpdateMessage instances.
=======
    ///     Processes messages and adds JsonFragmentUpdates to ToolsCallUpdateMessage instances.
>>>>>>> 0fb98cec
    /// </summary>
    /// <param name="messageStream">The input stream of messages</param>
    /// <returns>The processed stream of messages with JsonFragmentUpdates added</returns>
    public async IAsyncEnumerable<IMessage> ProcessAsync(IAsyncEnumerable<IMessage> messageStream)
    {
        ArgumentNullException.ThrowIfNull(messageStream);
        await foreach (var message in messageStream)
        {
            yield return message switch
            {
                ToolsCallUpdateMessage toolsCallUpdateMessage => ProcessToolsCallUpdateMessage(toolsCallUpdateMessage),
                ToolCallUpdateMessage toolCallUpdateMessage => ProcessToolCallUpdateMessage(toolCallUpdateMessage),
                _ => message
            };
        }
    }

    /// <summary>
    ///     Processes a ToolsCallUpdateMessage and adds JsonFragmentUpdates to each ToolCallUpdate.
    /// </summary>
    /// <param name="message">The ToolsCallUpdateMessage to process</param>
    /// <returns>A new ToolsCallUpdateMessage with JsonFragmentUpdates added</returns>
    private ToolsCallUpdateMessage ProcessToolsCallUpdateMessage(ToolsCallUpdateMessage message)
    {
        var updatedToolCallUpdates = new List<ToolCallUpdate>();

        foreach (var toolCallUpdate in message.ToolCallUpdates)
        {
            var updatedToolCallUpdate = ProcessToolCallUpdate(toolCallUpdate);
            updatedToolCallUpdates.Add(updatedToolCallUpdate);
        }

        return new ToolsCallUpdateMessage
        {
            FromAgent = message.FromAgent,
            Role = message.Role,
            Metadata = message.Metadata,
            GenerationId = message.GenerationId,
            ToolCallUpdates = [.. updatedToolCallUpdates],
        };
    }

    /// <summary>
<<<<<<< HEAD
    /// Processes a ToolCallUpdateMessage and adds JsonFragmentUpdates based on its FunctionArgs.
    /// </summary>
    /// <param name="message">The ToolCallUpdateMessage to process</param>
    /// <returns>A new ToolCallUpdateMessage with JsonFragmentUpdates added</returns>
    private ToolCallUpdateMessage ProcessToolCallUpdateMessage(ToolCallUpdateMessage message)
    {
        // If there are no function args, return the original message
        if (string.IsNullOrEmpty(message.FunctionArgs))
        {
            return message;
        }

        // Generate a key for the generator based on tool call identification
        var generatorKey = GetGeneratorKey(message);

        // Get or create generator for this tool call
        if (!_generators.TryGetValue(generatorKey, out var generator))
        {
            generator = new JsonFragmentToStructuredUpdateGenerator(message.FunctionName ?? "unknown");
            _generators[generatorKey] = generator;
        }

        // Process the function args fragment and get updates
        var jsonFragmentUpdates = generator.AddFragment(message.FunctionArgs).ToImmutableList();

        // Return updated ToolCallUpdateMessage with JsonFragmentUpdates
        return message with
        {
            JsonFragmentUpdates = jsonFragmentUpdates
        };
    }

    /// <summary>
    /// Processes a single ToolCallUpdate and adds JsonFragmentUpdates based on its FunctionArgs.
=======
    ///     Processes a single ToolCallUpdate and adds JsonFragmentUpdates based on its FunctionArgs.
>>>>>>> 0fb98cec
    /// </summary>
    /// <param name="toolCallUpdate">The ToolCallUpdate to process</param>
    /// <returns>A new ToolCallUpdate with JsonFragmentUpdates added</returns>
    private ToolCallUpdate ProcessToolCallUpdate(ToolCallUpdate toolCallUpdate)
    {
        // If there are no function args, return the original update
        if (string.IsNullOrEmpty(toolCallUpdate.FunctionArgs))
        {
            return toolCallUpdate;
        }

        // Generate a key for the generator based on tool call identification
        var generatorKey = GetGeneratorKey(toolCallUpdate);

        // Get or create generator for this tool call
        if (!_generators.TryGetValue(generatorKey, out var generator))
        {
            generator = new JsonFragmentToStructuredUpdateGenerator(toolCallUpdate.FunctionName ?? "unknown");
            _generators[generatorKey] = generator;
        }

        // Process the function args fragment and get updates
        var jsonFragmentUpdates = generator.AddFragment(toolCallUpdate.FunctionArgs).ToImmutableList();

        // Return updated ToolCallUpdate with JsonFragmentUpdates
        return new ToolCallUpdate
        {
            ToolCallId = toolCallUpdate.ToolCallId,
            Index = toolCallUpdate.Index,
            FunctionName = toolCallUpdate.FunctionName,
            FunctionArgs = toolCallUpdate.FunctionArgs,
            JsonFragmentUpdates = jsonFragmentUpdates,
        };
    }

    /// <summary>
    ///     Generates a unique key for the generator based on tool call identification.
    /// </summary>
    /// <param name="toolCallUpdate">The ToolCallUpdate to generate a key for</param>
    /// <returns>A unique key for the generator</returns>
    private static string GetGeneratorKey(ToolCallUpdate toolCallUpdate)
    {
        // Prefer ToolCallId if available, otherwise use Index, otherwise use FunctionName
        return !string.IsNullOrEmpty(toolCallUpdate.ToolCallId) ? $"id:{toolCallUpdate.ToolCallId}"
            : toolCallUpdate.Index.HasValue ? $"index:{toolCallUpdate.Index.Value}"
            : $"name:{toolCallUpdate.FunctionName ?? "unknown"}";
    }

    /// <summary>
    ///     Clears all generators. Useful for resetting state between different tool call sequences.
    /// </summary>
    public void ClearGenerators()
    {
        _generators.Clear();
    }
}<|MERGE_RESOLUTION|>--- conflicted
+++ resolved
@@ -37,11 +37,7 @@
     }
 
     /// <summary>
-<<<<<<< HEAD
     /// Processes messages and adds JsonFragmentUpdates to ToolsCallUpdateMessage and ToolCallUpdateMessage instances.
-=======
-    ///     Processes messages and adds JsonFragmentUpdates to ToolsCallUpdateMessage instances.
->>>>>>> 0fb98cec
     /// </summary>
     /// <param name="messageStream">The input stream of messages</param>
     /// <returns>The processed stream of messages with JsonFragmentUpdates added</returns>
@@ -85,7 +81,6 @@
     }
 
     /// <summary>
-<<<<<<< HEAD
     /// Processes a ToolCallUpdateMessage and adds JsonFragmentUpdates based on its FunctionArgs.
     /// </summary>
     /// <param name="message">The ToolCallUpdateMessage to process</param>
@@ -119,10 +114,7 @@
     }
 
     /// <summary>
-    /// Processes a single ToolCallUpdate and adds JsonFragmentUpdates based on its FunctionArgs.
-=======
     ///     Processes a single ToolCallUpdate and adds JsonFragmentUpdates based on its FunctionArgs.
->>>>>>> 0fb98cec
     /// </summary>
     /// <param name="toolCallUpdate">The ToolCallUpdate to process</param>
     /// <returns>A new ToolCallUpdate with JsonFragmentUpdates added</returns>
