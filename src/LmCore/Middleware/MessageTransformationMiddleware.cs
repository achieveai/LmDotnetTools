using System.Collections.Immutable;
using AchieveAi.LmDotnetTools.LmCore.Agents;
using AchieveAi.LmDotnetTools.LmCore.Messages;
using Microsoft.Extensions.Logging;
using Microsoft.Extensions.Logging.Abstractions;

namespace AchieveAi.LmDotnetTools.LmCore.Middleware;

/// <summary>
///     Bidirectional middleware that transforms messages based on direction:
///     - Downstream (Provider → Application): Assigns messageOrderIdx to messages
///     - Upstream (Application → Provider): Reconstructs CompositeMessage and ToolsCallAggregateMessage
///     This enables the new simplified message flow while maintaining backward compatibility
///     with provider transformations that expect aggregated messages.
/// </summary>
public class MessageTransformationMiddleware : IStreamingMiddleware
{
    private readonly ILogger<MessageTransformationMiddleware> _logger;

    /// <summary>
    ///     Creates a new instance of MessageTransformationMiddleware
    /// </summary>
    /// <param name="name">Optional name for this middleware instance</param>
    /// <param name="logger">Optional logger</param>
    public MessageTransformationMiddleware(string? name = null, ILogger<MessageTransformationMiddleware>? logger = null)
    {
        _logger = logger ?? NullLogger<MessageTransformationMiddleware>.Instance;
        Name = name ?? nameof(MessageTransformationMiddleware);
    }

    public string? Name { get; }

    public async Task<IEnumerable<IMessage>> InvokeAsync(
        MiddlewareContext context,
        IAgent agent,
        CancellationToken cancellationToken = default
    )
    {
        ArgumentNullException.ThrowIfNull(agent, nameof(agent));

        // UPSTREAM: Reconstruct aggregates for provider
        var aggregatedMessages = ReconstructAggregates(context.Messages);

        if (_logger.IsEnabled(LogLevel.Debug))
        {
            _logger.LogDebug(
                "Upstream transformation: Reconstructed aggregates from {OriginalCount} to {AggregatedCount} messages",
                context.Messages.Count(),
                aggregatedMessages.Count()
            );
        }

        // Create modified context with aggregated messages
        var modifiedContext = context with
        {
            Messages = aggregatedMessages,
        };

        // Call agent with aggregated messages
        ArgumentNullException.ThrowIfNull(agent);
        var replies = await agent.GenerateReplyAsync(
            modifiedContext.Messages,
            modifiedContext.Options,
            cancellationToken
        );

        // DOWNSTREAM: Assign message ordering to replies
        var orderedReplies = AssignMessageOrdering(replies);

        if (_logger.IsEnabled(LogLevel.Debug))
        {
            _logger.LogDebug(
                "Downstream transformation: Assigned messageOrderIdx to {MessageCount} messages",
                orderedReplies.Count()
            );
        }

        return orderedReplies;
    }

    public async Task<IAsyncEnumerable<IMessage>> InvokeStreamingAsync(
        MiddlewareContext context,
        IStreamingAgent agent,
        CancellationToken cancellationToken = default
    )
    {
        ArgumentNullException.ThrowIfNull(agent, nameof(agent));

        // UPSTREAM: Reconstruct aggregates for provider
        var aggregatedMessages = ReconstructAggregates(context.Messages);

        if (_logger.IsEnabled(LogLevel.Debug))
        {
            _logger.LogDebug(
                "Upstream transformation (streaming): Reconstructed aggregates from {OriginalCount} to {AggregatedCount} messages",
                context.Messages.Count(),
                aggregatedMessages.Count()
            );
        }

        // Create modified context with aggregated messages
        var modifiedContext = context with
        {
            Messages = aggregatedMessages,
        };

        // Call agent with aggregated messages
        ArgumentNullException.ThrowIfNull(agent);
        var streamingResponse = await agent.GenerateReplyStreamingAsync(
            modifiedContext.Messages,
            modifiedContext.Options,
            cancellationToken
        );

        // DOWNSTREAM: Assign message ordering to streaming replies
        return AssignMessageOrderingStreaming(streamingResponse);
    }

    #region Downstream: Assign Message Ordering

    /// <summary>
<<<<<<< HEAD
    /// Tracking state for message and chunk indices per generation
    /// </summary>
    private class OrderingState
=======
    ///     Assigns messageOrderIdx to messages with the same GenerationId
    /// </summary>
    private static IEnumerable<IMessage> AssignMessageOrdering(IEnumerable<IMessage> messages)
>>>>>>> 0fb98cec
    {
        public Dictionary<string, int> MessageOrderByGeneration { get; } = [];
        public Dictionary<string, int> ChunkIdxByGeneration { get; } = [];
        /// <summary>
        /// Tracks the current message identity to detect when we need to start a new message.
        /// Identity is message type for most updates, or "tool_call_update_{toolCallId}" for tool call updates.
        /// </summary>
        public Dictionary<string, string?> CurrentMessageIdentity { get; } = [];
    }

    /// <summary>
    /// Processes a single message and assigns messageOrderIdx and chunkIdx.
    /// Yields one or more messages (e.g., expanding plural messages into singular ones).
    /// </summary>
    private static IEnumerable<IMessage> ProcessMessageForOrdering(
        IMessage message,
        OrderingState state
    )
    {
        // Only assign ordering to messages with a GenerationId
        if (string.IsNullOrEmpty(message.GenerationId))
        {
            yield return message;
            yield break;
        }

        var generationId = message.GenerationId;

        // Initialize state for this generation if needed
        if (!state.MessageOrderByGeneration.ContainsKey(generationId))
        {
            state.MessageOrderByGeneration[generationId] = -1; // Start at -1 so first increment gives 0
            state.ChunkIdxByGeneration[generationId] = 0;
            state.CurrentMessageIdentity[generationId] = null;
        }

        // Local helper: Gets current indices from state
        (int orderIdx, int chunkIdx) GetCurrentIndices()
        {
            return (state.MessageOrderByGeneration[generationId], state.ChunkIdxByGeneration[generationId]);
        }

        // Local helper: Starts a new message by incrementing messageOrderIdx and resetting chunkIdx
        void StartNewMessage(string? newIdentity = null)
        {
            state.MessageOrderByGeneration[generationId]++;
            state.ChunkIdxByGeneration[generationId] = 0;
            state.CurrentMessageIdentity[generationId] = newIdentity;
        }

        // Local helper: Increments chunkIdx for continuing the current message
        void IncrementChunk()
        {
            state.ChunkIdxByGeneration[generationId]++;
        }

        // Local helper: Checks if we should start a new message based on identity change
        void CheckAndHandleIdentityChange(string newIdentity)
        {
            var currentIdentity = state.CurrentMessageIdentity[generationId];
            if (currentIdentity != newIdentity)
            {
                // Identity changed or first message with this identity - start new message
                StartNewMessage(newIdentity);
            }
        }

        // Process message and assign indices
        // For plural message types, convert them to singular messages
        switch (message)
        {
            case TextMessage m:
                StartNewMessage();
                var (textOrderIdx, _) = GetCurrentIndices();
                yield return m with { MessageOrderIdx = textOrderIdx };
                break;

            case TextUpdateMessage m:
                // Check if message type changed, which triggers new message
                CheckAndHandleIdentityChange("text_update");
                var (textUpdateOrderIdx, textUpdateChunkIdx) = GetCurrentIndices();
                yield return m with { MessageOrderIdx = textUpdateOrderIdx, ChunkIdx = textUpdateChunkIdx };
                IncrementChunk();
                break;

            case ReasoningMessage m:
                StartNewMessage();
                var (reasoningOrderIdx, _) = GetCurrentIndices();
                yield return m with { MessageOrderIdx = reasoningOrderIdx };
                break;

            case ReasoningUpdateMessage m:
                // Check if message type changed, which triggers new message
                CheckAndHandleIdentityChange("reasoning_update");
                var (reasoningUpdateOrderIdx, reasoningUpdateChunkIdx) = GetCurrentIndices();
                yield return m with { MessageOrderIdx = reasoningUpdateOrderIdx, ChunkIdx = reasoningUpdateChunkIdx };
                IncrementChunk();
                break;

            case ImageMessage m:
                StartNewMessage();
                var (imageOrderIdx, _) = GetCurrentIndices();
                yield return new ImageMessage
                {
                    Role = m.Role,
                    ImageData = m.ImageData,
                    FromAgent = m.FromAgent,
                    GenerationId = m.GenerationId,
                    Metadata = m.Metadata,
                    ThreadId = m.ThreadId,
                    RunId = m.RunId,
                    MessageOrderIdx = imageOrderIdx,
                };
                break;

            case ToolsCallMessage m:
                // Convert ToolsCallMessage (plural) into individual ToolCallMessage (singular) instances
                foreach (var toolCall in m.ToolCalls)
                {
<<<<<<< HEAD
                    StartNewMessage();
                    var (toolCallOrderIdx, _) = GetCurrentIndices();
                    yield return new ToolCallMessage
                    {
                        FunctionName = toolCall.FunctionName,
                        FunctionArgs = toolCall.FunctionArgs,
                        Index = toolCall.Index,
                        ToolCallId = toolCall.ToolCallId,
                        ToolCallIdx = toolCall.ToolCallIdx,
                        Role = m.Role,
                        FromAgent = m.FromAgent,
                        GenerationId = m.GenerationId,
                        Metadata = m.Metadata,
                        ThreadId = m.ThreadId,
                        RunId = m.RunId,
                        ParentRunId = m.ParentRunId,
                        MessageOrderIdx = toolCallOrderIdx,
                    };
                }
                break;

            case ToolsCallUpdateMessage m:
                // Convert ToolsCallUpdateMessage (plural) into individual ToolCallUpdateMessage (singular) instances
                // Note: typically contains a single delta during streaming
                foreach (var update in m.ToolCallUpdates)
                {
                    // Identity based on tool call ID - different tool calls get different messages
                    var toolCallIdentity = $"tool_call_update_{update.ToolCallId ?? update.Index?.ToString() ?? "unknown"}";
                    CheckAndHandleIdentityChange(toolCallIdentity);

                    var (toolCallUpdateOrderIdx, toolCallUpdateChunkIdx) = GetCurrentIndices();

                    yield return new ToolCallUpdateMessage
                    {
                        ToolCallId = update.ToolCallId,
                        Index = update.Index,
                        FunctionName = update.FunctionName,
                        FunctionArgs = update.FunctionArgs,
                        JsonFragmentUpdates = update.JsonFragmentUpdates,
                        Role = m.Role,
                        FromAgent = m.FromAgent,
                        GenerationId = m.GenerationId,
                        Metadata = m.Metadata,
                        ThreadId = m.ThreadId,
                        RunId = m.RunId,
                        ParentRunId = m.ParentRunId,
                        MessageOrderIdx = toolCallUpdateOrderIdx,
                        ChunkIdx = toolCallUpdateChunkIdx,
                    };

                    IncrementChunk();
                }
                break;

            case ToolCallUpdateMessage m:
                // Handle singular ToolCallUpdateMessage - track identity based on tool call ID
                var singularToolCallIdentity = $"tool_call_update_{m.ToolCallId ?? m.Index?.ToString() ?? "unknown"}";
                CheckAndHandleIdentityChange(singularToolCallIdentity);

                var (singularOrderIdx, singularChunkIdx) = GetCurrentIndices();
                yield return m with
                {
                    MessageOrderIdx = singularOrderIdx,
                    ChunkIdx = singularChunkIdx,
                };
                IncrementChunk();
                break;

            case ToolsCallResultMessage m:
                // Convert ToolsCallResultMessage (plural) into individual ToolCallResultMessage (singular) instances
                foreach (var result in m.ToolCallResults)
                {
                    StartNewMessage();
                    var (toolCallResultOrderIdx, _) = GetCurrentIndices();
                    yield return new ToolCallResultMessage
                    {
                        ToolCallId = result.ToolCallId,
                        Result = result.Result,
                        Role = m.Role,
                        FromAgent = m.FromAgent,
                        GenerationId = m.GenerationId,
                        Metadata = m.Metadata,
                        ThreadId = m.ThreadId,
                        RunId = m.RunId,
                        MessageOrderIdx = toolCallResultOrderIdx,
                    };
                }
                break;

            case UsageMessage m:
                StartNewMessage();
                var (usageOrderIdx, _) = GetCurrentIndices();
                yield return m with { MessageOrderIdx = usageOrderIdx };
                break;

            case CompositeMessage:
                throw new NotSupportedException(
                    "CompositeMessage should not appear when assigning message orderings. " +
                    "The downstream flow expects individual messages, not composites."
                );

            case ToolsCallAggregateMessage:
                throw new NotSupportedException(
                    "ToolsCallAggregateMessage should not appear when assigning message orderings. " +
                    "The downstream flow expects individual messages, not aggregates."
                );

            default:
                // Unknown message type, pass through unchanged
                StartNewMessage();
                yield return message;
                break;
=======
                    Role = m.Role,
                    FromAgent = m.FromAgent,
                    GenerationId = m.GenerationId,
                    Metadata = m.Metadata,
                    Messages = m.Messages,
                    ThreadId = m.ThreadId,
                    RunId = m.RunId,
                    MessageOrderIdx = orderIdx,
                },
                ToolsCallAggregateMessage m => new ToolsCallAggregateMessage(
                    m.ToolsCallMessage with
                    {
                        MessageOrderIdx = orderIdx,
                    },
                    m.ToolsCallResult,
                    m.FromAgent
                ),
                _ => message, // Unknown message type, pass through unchanged
            };
>>>>>>> 0fb98cec
        }
    }

    /// <summary>
<<<<<<< HEAD
    /// Assigns messageOrderIdx and chunkIdx to messages with the same GenerationId
    /// </summary>
    private static IEnumerable<IMessage> AssignMessageOrdering(IEnumerable<IMessage> messages)
=======
    ///     Assigns messageOrderIdx to streaming messages on the fly
    /// </summary>
    private static async IAsyncEnumerable<IMessage> AssignMessageOrderingStreaming(IAsyncEnumerable<IMessage> messages)
>>>>>>> 0fb98cec
    {
        var state = new OrderingState();

        foreach (var message in messages)
        {
            foreach (var processedMessage in ProcessMessageForOrdering(message, state))
            {
                yield return processedMessage;
            }
        }
    }

    /// <summary>
    /// Assigns messageOrderIdx and chunkIdx to streaming messages on the fly
    /// </summary>
    private static async IAsyncEnumerable<IMessage> AssignMessageOrderingStreaming(
        IAsyncEnumerable<IMessage> messages
    )
    {
        var state = new OrderingState();

        await foreach (var message in messages)
        {
            foreach (var processedMessage in ProcessMessageForOrdering(message, state))
            {
                yield return processedMessage;
            }
<<<<<<< HEAD
=======

            var orderIdx = orderIndexByGeneration[generationId]++;

            // Create a new message with the assigned messageOrderIdx
            yield return message switch
            {
                TextMessage m => m with { MessageOrderIdx = orderIdx },
                TextUpdateMessage m => m with { MessageOrderIdx = orderIdx },
                ReasoningMessage m => m with { MessageOrderIdx = orderIdx },
                ReasoningUpdateMessage m => m with { MessageOrderIdx = orderIdx },
                ImageMessage m => new ImageMessage
                {
                    Role = m.Role,
                    ImageData = m.ImageData,
                    FromAgent = m.FromAgent,
                    GenerationId = m.GenerationId,
                    Metadata = m.Metadata,
                    ThreadId = m.ThreadId,
                    RunId = m.RunId,
                    MessageOrderIdx = orderIdx,
                },
                ToolsCallMessage m => m with { MessageOrderIdx = orderIdx },
                ToolsCallUpdateMessage m => m with { MessageOrderIdx = orderIdx },
                ToolsCallResultMessage m => m with { MessageOrderIdx = orderIdx },
                UsageMessage m => m with { MessageOrderIdx = orderIdx },
                CompositeMessage m => new CompositeMessage
                {
                    Role = m.Role,
                    FromAgent = m.FromAgent,
                    GenerationId = m.GenerationId,
                    Metadata = m.Metadata,
                    Messages = m.Messages,
                    ThreadId = m.ThreadId,
                    RunId = m.RunId,
                    MessageOrderIdx = orderIdx,
                },
                ToolsCallAggregateMessage m => new ToolsCallAggregateMessage(
                    m.ToolsCallMessage with
                    {
                        MessageOrderIdx = orderIdx,
                    },
                    m.ToolsCallResult,
                    m.FromAgent
                ),
                _ => message, // Unknown message type, pass through unchanged
            };
>>>>>>> 0fb98cec
        }
    }

    #endregion

    #region Upstream: Reconstruct Aggregates

    /// <summary>
    ///     Reconstructs CompositeMessage and ToolsCallAggregateMessage from ordered message stream
    /// </summary>
    private static IEnumerable<IMessage> ReconstructAggregates(IEnumerable<IMessage> messages)
    {
        var result = new List<IMessage>();
        var messageList = messages.ToList();

        // Group consecutive messages by GenerationId
        var groups = GroupByGeneration(messageList);

        foreach (var group in groups)
        {
            // First, aggregate singular tool messages into plural versions
            // This converts ToolCallMessage[] → ToolsCallMessage and ToolCallResultMessage[] → ToolsCallResultMessage
            var aggregatedGroup = AggregateToolMessages(group);

            // Check if this group can be reconstructed into a ToolsCallAggregateMessage
            var aggregate = TryCreateToolCallAggregate(aggregatedGroup);
            if (aggregate != null)
            {
                result.Add(aggregate);
                continue;
            }

            // Check if this group has multiple messages that should be composed
            if (aggregatedGroup.Count > 1 && aggregatedGroup.All(m => m.GenerationId == aggregatedGroup[0].GenerationId))
            {
                // Create CompositeMessage for messages with same GenerationId
                var composite = CreateCompositeMessage(aggregatedGroup);
                result.Add(composite);
            }
            else
            {
                // Add messages individually if they don't need aggregation
                result.AddRange(aggregatedGroup);
            }
        }

        return result;
    }

    /// <summary>
    ///     Groups consecutive messages by GenerationId, keeping messages without GenerationId separate
    /// </summary>
    private static List<List<IMessage>> GroupByGeneration(List<IMessage> messages)
    {
        var groups = new List<List<IMessage>>();
        var currentGroup = new List<IMessage>();
        string? currentGenerationId = null;

        foreach (var message in messages)
        {
            var messageGenerationId = message.GenerationId;

            // Start a new group if GenerationId changes or message has no GenerationId
            if (messageGenerationId == null || messageGenerationId != currentGenerationId)
            {
                // Save current group if it has messages
                if (currentGroup.Count > 0)
                {
                    groups.Add(currentGroup);
                }

                // Start new group
                currentGroup = [message];
                currentGenerationId = messageGenerationId;
            }
            else
            {
                // Add to current group
                currentGroup.Add(message);
            }
        }

        // Add the last group
        if (currentGroup.Count > 0)
        {
            groups.Add(currentGroup);
        }

        return groups;
    }

    /// <summary>
<<<<<<< HEAD
    /// Aggregates singular tool messages into plural versions.
    /// Converts multiple ToolCallMessage instances into a single ToolsCallMessage,
    /// and multiple ToolCallResultMessage instances into a single ToolsCallResultMessage.
    /// Preserves MessageOrderIdx ordering throughout.
    /// </summary>
    private static List<IMessage> AggregateToolMessages(List<IMessage> group)
    {
        // If group is empty, nothing to do
        if (group.Count == 0)
        {
            return group;
        }

        // Sort by MessageOrderIdx first to maintain order
        var sorted = group.OrderBy(m => m.MessageOrderIdx ?? int.MaxValue).ToList();

        var result = new List<IMessage>();
        var toolCallMessages = new List<ToolCallMessage>();
        var toolCallResultMessages = new List<ToolCallResultMessage>();

        // Separate tool messages from other messages, preserving order
        foreach (var message in sorted)
        {
            switch (message)
            {
                case ToolCallMessage tcm:
                    toolCallMessages.Add(tcm);
                    break;
                case ToolCallResultMessage tcrm:
                    toolCallResultMessages.Add(tcrm);
                    break;
                default:
                    result.Add(message);
                    break;
            }
        }

        // Aggregate ToolCallMessages into ToolsCallMessage
        if (toolCallMessages.Count > 0)
        {
            var firstToolCall = toolCallMessages[0];

            // Convert each ToolCallMessage to ToolCall
            // ToolCallMessage inherits from ToolCall, so we can create ToolCall from it
            var toolCalls = toolCallMessages
                .Select(tcm => new ToolCall
                {
                    FunctionName = tcm.FunctionName,
                    FunctionArgs = tcm.FunctionArgs,
                    Index = tcm.Index,
                    ToolCallId = tcm.ToolCallId,
                    ToolCallIdx = tcm.ToolCallIdx
                })
                .ToImmutableList();

            var toolsCallMessage = new ToolsCallMessage
            {
                ToolCalls = toolCalls,
                Role = firstToolCall.Role,
                FromAgent = firstToolCall.FromAgent,
                GenerationId = firstToolCall.GenerationId,
                Metadata = firstToolCall.Metadata,
                ThreadId = firstToolCall.ThreadId,
                RunId = firstToolCall.RunId,
                ParentRunId = firstToolCall.ParentRunId,
                MessageOrderIdx = firstToolCall.MessageOrderIdx,
            };

            result.Add(toolsCallMessage);
        }

        // Aggregate ToolCallResultMessages into ToolsCallResultMessage
        if (toolCallResultMessages.Count > 0)
        {
            var firstResult = toolCallResultMessages[0];

            // Convert each ToolCallResultMessage to ToolCallResult
            var toolCallResults = toolCallResultMessages
                .Select(tcrm => new ToolCallResult(tcrm.ToolCallId, tcrm.Result))
                .ToImmutableList();

            var toolsCallResultMessage = new ToolsCallResultMessage
            {
                ToolCallResults = toolCallResults,
                Role = firstResult.Role,
                FromAgent = firstResult.FromAgent,
                GenerationId = firstResult.GenerationId,
                Metadata = firstResult.Metadata,
                ThreadId = firstResult.ThreadId,
                RunId = firstResult.RunId,
                MessageOrderIdx = firstResult.MessageOrderIdx,
            };

            result.Add(toolsCallResultMessage);
        }

        // Re-sort result by MessageOrderIdx to maintain order
        return result.OrderBy(m => m.MessageOrderIdx ?? int.MaxValue).ToList();
    }

    /// <summary>
    /// Attempts to create a ToolsCallAggregateMessage if the group contains a ToolsCallMessage followed by ToolsCallResultMessage
=======
    ///     Attempts to create a ToolsCallAggregateMessage if the group contains a ToolsCallMessage followed by
    ///     ToolsCallResultMessage
>>>>>>> 0fb98cec
    /// </summary>
    private static ToolsCallAggregateMessage? TryCreateToolCallAggregate(List<IMessage> group)
    {
        // Sort by MessageOrderIdx if available
        var sortedGroup = group.OrderBy(m => m.MessageOrderIdx ?? int.MaxValue).ToList();

        // Look for ToolsCallMessage followed by ToolsCallResultMessage
        ToolsCallMessage? toolCallMessage = null;
        ToolsCallResultMessage? toolCallResult = null;

        foreach (var message in sortedGroup)
        {
            if (message is ToolsCallMessage tcm && toolCallMessage == null)
            {
                toolCallMessage = tcm;
            }
            else if (message is ToolsCallResultMessage tcrm && toolCallMessage != null && toolCallResult == null)
            {
                toolCallResult = tcrm;
            }
        }

        // If we found both, create aggregate
        return toolCallMessage != null && toolCallResult != null
            ? new ToolsCallAggregateMessage(toolCallMessage, toolCallResult, toolCallMessage.FromAgent)
            : null;
    }

    /// <summary>
    ///     Creates a CompositeMessage from a group of messages
    /// </summary>
    private static CompositeMessage CreateCompositeMessage(List<IMessage> group)
    {
        // Sort by MessageOrderIdx
        var sortedMessages = group.OrderBy(m => m.MessageOrderIdx ?? int.MaxValue).ToImmutableList();

        // Use properties from the first message
        var firstMessage = group[0];

        return new CompositeMessage
        {
            Messages = sortedMessages,
            Role = firstMessage.Role,
            FromAgent = firstMessage.FromAgent,
            GenerationId = firstMessage.GenerationId,
            Metadata = firstMessage.Metadata,
            ThreadId = firstMessage.ThreadId,
            RunId = firstMessage.RunId,
            MessageOrderIdx = firstMessage.MessageOrderIdx,
        };
    }

    #endregion
}<|MERGE_RESOLUTION|>--- conflicted
+++ resolved
@@ -119,15 +119,9 @@
     #region Downstream: Assign Message Ordering
 
     /// <summary>
-<<<<<<< HEAD
     /// Tracking state for message and chunk indices per generation
     /// </summary>
     private class OrderingState
-=======
-    ///     Assigns messageOrderIdx to messages with the same GenerationId
-    /// </summary>
-    private static IEnumerable<IMessage> AssignMessageOrdering(IEnumerable<IMessage> messages)
->>>>>>> 0fb98cec
     {
         public Dictionary<string, int> MessageOrderByGeneration { get; } = [];
         public Dictionary<string, int> ChunkIdxByGeneration { get; } = [];
@@ -247,7 +241,6 @@
                 // Convert ToolsCallMessage (plural) into individual ToolCallMessage (singular) instances
                 foreach (var toolCall in m.ToolCalls)
                 {
-<<<<<<< HEAD
                     StartNewMessage();
                     var (toolCallOrderIdx, _) = GetCurrentIndices();
                     yield return new ToolCallMessage
@@ -360,40 +353,13 @@
                 StartNewMessage();
                 yield return message;
                 break;
-=======
-                    Role = m.Role,
-                    FromAgent = m.FromAgent,
-                    GenerationId = m.GenerationId,
-                    Metadata = m.Metadata,
-                    Messages = m.Messages,
-                    ThreadId = m.ThreadId,
-                    RunId = m.RunId,
-                    MessageOrderIdx = orderIdx,
-                },
-                ToolsCallAggregateMessage m => new ToolsCallAggregateMessage(
-                    m.ToolsCallMessage with
-                    {
-                        MessageOrderIdx = orderIdx,
-                    },
-                    m.ToolsCallResult,
-                    m.FromAgent
-                ),
-                _ => message, // Unknown message type, pass through unchanged
-            };
->>>>>>> 0fb98cec
-        }
-    }
-
-    /// <summary>
-<<<<<<< HEAD
+        }
+    }
+
+    /// <summary>
     /// Assigns messageOrderIdx and chunkIdx to messages with the same GenerationId
     /// </summary>
     private static IEnumerable<IMessage> AssignMessageOrdering(IEnumerable<IMessage> messages)
-=======
-    ///     Assigns messageOrderIdx to streaming messages on the fly
-    /// </summary>
-    private static async IAsyncEnumerable<IMessage> AssignMessageOrderingStreaming(IAsyncEnumerable<IMessage> messages)
->>>>>>> 0fb98cec
     {
         var state = new OrderingState();
 
@@ -421,55 +387,6 @@
             {
                 yield return processedMessage;
             }
-<<<<<<< HEAD
-=======
-
-            var orderIdx = orderIndexByGeneration[generationId]++;
-
-            // Create a new message with the assigned messageOrderIdx
-            yield return message switch
-            {
-                TextMessage m => m with { MessageOrderIdx = orderIdx },
-                TextUpdateMessage m => m with { MessageOrderIdx = orderIdx },
-                ReasoningMessage m => m with { MessageOrderIdx = orderIdx },
-                ReasoningUpdateMessage m => m with { MessageOrderIdx = orderIdx },
-                ImageMessage m => new ImageMessage
-                {
-                    Role = m.Role,
-                    ImageData = m.ImageData,
-                    FromAgent = m.FromAgent,
-                    GenerationId = m.GenerationId,
-                    Metadata = m.Metadata,
-                    ThreadId = m.ThreadId,
-                    RunId = m.RunId,
-                    MessageOrderIdx = orderIdx,
-                },
-                ToolsCallMessage m => m with { MessageOrderIdx = orderIdx },
-                ToolsCallUpdateMessage m => m with { MessageOrderIdx = orderIdx },
-                ToolsCallResultMessage m => m with { MessageOrderIdx = orderIdx },
-                UsageMessage m => m with { MessageOrderIdx = orderIdx },
-                CompositeMessage m => new CompositeMessage
-                {
-                    Role = m.Role,
-                    FromAgent = m.FromAgent,
-                    GenerationId = m.GenerationId,
-                    Metadata = m.Metadata,
-                    Messages = m.Messages,
-                    ThreadId = m.ThreadId,
-                    RunId = m.RunId,
-                    MessageOrderIdx = orderIdx,
-                },
-                ToolsCallAggregateMessage m => new ToolsCallAggregateMessage(
-                    m.ToolsCallMessage with
-                    {
-                        MessageOrderIdx = orderIdx,
-                    },
-                    m.ToolsCallResult,
-                    m.FromAgent
-                ),
-                _ => message, // Unknown message type, pass through unchanged
-            };
->>>>>>> 0fb98cec
         }
     }
 
@@ -562,7 +479,6 @@
     }
 
     /// <summary>
-<<<<<<< HEAD
     /// Aggregates singular tool messages into plural versions.
     /// Converts multiple ToolCallMessage instances into a single ToolsCallMessage,
     /// and multiple ToolCallResultMessage instances into a single ToolsCallResultMessage.
@@ -665,10 +581,6 @@
 
     /// <summary>
     /// Attempts to create a ToolsCallAggregateMessage if the group contains a ToolsCallMessage followed by ToolsCallResultMessage
-=======
-    ///     Attempts to create a ToolsCallAggregateMessage if the group contains a ToolsCallMessage followed by
-    ///     ToolsCallResultMessage
->>>>>>> 0fb98cec
     /// </summary>
     private static ToolsCallAggregateMessage? TryCreateToolCallAggregate(List<IMessage> group)
     {
