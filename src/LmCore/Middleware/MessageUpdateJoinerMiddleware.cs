--- conflicted
+++ resolved
@@ -130,16 +130,12 @@
             lastMessageType = message.GetType();
 
             // Process the current message
-<<<<<<< HEAD
             var processedMessage = ProcessStreamingMessage(
                 message,
                 ref activeBuilder,
                 ref activeBuilderType,
                 completedToolCallCount
             );
-=======
-            var processedMessage = ProcessStreamingMessage(message, ref activeBuilder, ref activeBuilderType);
->>>>>>> 0fb98cec
 
             // Only emit the message if it's not being accumulated by a builder
             var isBeingAccumulated =
