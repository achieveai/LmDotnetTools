using System.Collections.Immutable;
using System.Text;
using System.Text.Json;
using System.Text.RegularExpressions;
using AchieveAi.LmDotnetTools.LmCore.Agents;
using AchieveAi.LmDotnetTools.LmCore.Messages;
using AchieveAi.LmDotnetTools.LmCore.Models;
using AchieveAi.LmDotnetTools.LmCore.Utils;

namespace AchieveAi.LmDotnetTools.LmCore.Middleware;

// Data structures for parsed chunks
public abstract class ParsedChunk { }

public class TextChunk : ParsedChunk
{
    public string Text { get; set; } = string.Empty;

    public TextChunk() { }

    public TextChunk(string text) => Text = text;
}

public class ToolCallChunk : ParsedChunk
{
    public string ToolName { get; set; } = string.Empty;
    public string Content { get; set; } = string.Empty;
    public string RawMatch { get; set; } = string.Empty;

    public ToolCallChunk() { }

    public ToolCallChunk(string toolName, string content, string rawMatch)
    {
        ToolName = toolName;
        Content = content;
        RawMatch = rawMatch;
    }
}

public class PartialToolCallMatch
{
    public int StartIndex { get; set; } = -1;
    public string PartialPattern { get; set; } = string.Empty;
    public bool IsMatch => StartIndex >= 0;

    public PartialToolCallMatch() { }

    public PartialToolCallMatch(int startIndex, string partialPattern)
    {
        StartIndex = startIndex;
        PartialPattern = partialPattern;
    }

    public static PartialToolCallMatch NoMatch => new();
}

public class SafeTextResult
{
    public string SafeText { get; set; } = string.Empty;
    public string RemainingBuffer { get; set; } = string.Empty;

    public SafeTextResult() { }

    public SafeTextResult(string safeText, string remainingBuffer)
    {
        SafeText = safeText;
        RemainingBuffer = remainingBuffer;
    }
}

// Component 1: Text parser for complete tool calls
public partial class ToolCallTextParser
{
    // Simplified regex - just extract tool name and content, don't worry about content format
    private static readonly Regex ToolCallPattern = MyRegex();

    public static List<ParsedChunk> Parse(string text)
    {
        if (string.IsNullOrEmpty(text))
        {
            return [];
        }

        var chunks = new List<ParsedChunk>();
        var matches = ToolCallPattern.Matches(text);

        if (matches.Count == 0)
        {
            chunks.Add(new TextChunk(text));
            return chunks;
        }

        var currentIndex = 0;
        foreach (Match match in matches)
        {
            // Add text before this tool call
            if (match.Index > currentIndex)
            {
                var prefixText = text.Substring(currentIndex, match.Index - currentIndex);
                if (!string.IsNullOrEmpty(prefixText))
                {
                    chunks.Add(new TextChunk(prefixText));
                }
            }

            // Add the tool call chunk
            var toolName = match.Groups[1].Value;
            var content = match.Groups[2].Value.Trim();
            chunks.Add(new ToolCallChunk(toolName, content, match.Value));

            currentIndex = match.Index + match.Length;
        }

        // Add remaining text after last tool call
        if (currentIndex < text.Length)
        {
            var suffixText = text.Substring(currentIndex);
            if (!string.IsNullOrEmpty(suffixText))
            {
                chunks.Add(new TextChunk(suffixText));
            }
        }

        return chunks;
    }

    [GeneratedRegex(@"<tool_call\s+name\s*=\s*[""']([^""']+)[""']\s*>(.*?)</tool_call>", RegexOptions.Compiled | RegexOptions.Singleline)]
    private static partial Regex MyRegex();
}

// Component 2: Detector for partial tool call patterns
public partial class PartialToolCallDetector
{
    // Check if text contains any opening tool_call tags without matching closing tags
    private static readonly Regex OpeningTagPattern = MyRegex();
    private static readonly Regex ClosingTagPattern = MyRegex1();

    // Patterns for detecting incomplete tags at the end
    private static readonly Regex[] PartialPatterns =
    [
        // 1. Incomplete opening tag patterns: <, <t, <tool_call, <tool_call name="test
        MyRegex2(),
        // 2. Incomplete closing tag: ...content</tool_call but missing final >
        MyRegex3(),
        MyRegex4(),
        MyRegex5(),
        MyRegex6(),
        MyRegex7(),
        MyRegex8(),
        MyRegex9(),
        MyRegex10(),
        MyRegex11(),
        MyRegex12(),
    ];

    public static PartialToolCallMatch DetectPartialStart(string text)
    {
        if (string.IsNullOrEmpty(text))
        {
            return PartialToolCallMatch.NoMatch;
        }

        // First check for unmatched opening tags anywhere in the text
        var openMatches = OpeningTagPattern.Matches(text);
        var closeMatches = ClosingTagPattern.Matches(text);

        if (openMatches.Count > closeMatches.Count)
        {
            // We have more opening tags than closing tags - find the first unmatched opening tag
            var matchedCloses = new HashSet<int>();

            // Mark all properly closed tool calls
            foreach (Match closeMatch in closeMatches)
            {
                // Find the last opening tag before this closing tag
                Match? correspondingOpen = null;
                foreach (Match openMatch in openMatches)
                {
                    if (
                        openMatch.Index < closeMatch.Index
                        && !matchedCloses.Contains(openMatch.Index)
                    )
                    {
                        correspondingOpen = openMatch;
                    }
                }
                if (correspondingOpen != null)
                {
                    matchedCloses.Add(correspondingOpen.Index);
                }
            }

            // Find the first unmatched opening tag
            foreach (Match openMatch in openMatches)
            {
                if (!matchedCloses.Contains(openMatch.Index))
                {
                    return new PartialToolCallMatch(
                        openMatch.Index,
                        text.Substring(openMatch.Index)
                    );
                }
            }
        }

        // Then check for incomplete tags at the end
        foreach (var pattern in PartialPatterns)
        {
            var match = pattern.Match(text);
            if (match.Success)
            {
                var startIndex = match.Index;
                var partialPattern = text.Substring(startIndex);
                return new PartialToolCallMatch(startIndex, partialPattern);
            }
        }

        return PartialToolCallMatch.NoMatch;
    }

    [GeneratedRegex(@"<tool_call\s+[^>]*>", RegexOptions.Compiled)]
    private static partial Regex MyRegex();
    [GeneratedRegex(@"</tool_call>", RegexOptions.Compiled)]
    private static partial Regex MyRegex1();
    [GeneratedRegex(@"<(?:t(?:o(?:o(?:l(?:_(?:c(?:a(?:l(?:l(?:\s+[^>]*)?)?)?)?)?)?)?)?)?)?$", RegexOptions.Compiled)]
    private static partial Regex MyRegex2();
    [GeneratedRegex(@"</tool_call$", RegexOptions.Compiled)]
    private static partial Regex MyRegex3();
    [GeneratedRegex(@"</tool_cal$", RegexOptions.Compiled)]
    private static partial Regex MyRegex4();
    [GeneratedRegex(@"</tool_ca$", RegexOptions.Compiled)]
    private static partial Regex MyRegex5();
    [GeneratedRegex(@"</tool_c$", RegexOptions.Compiled)]
    private static partial Regex MyRegex6();
    [GeneratedRegex(@"</tool_$", RegexOptions.Compiled)]
    private static partial Regex MyRegex7();
    [GeneratedRegex(@"</tool$", RegexOptions.Compiled)]
    private static partial Regex MyRegex8();
    [GeneratedRegex(@"</too$", RegexOptions.Compiled)]
    private static partial Regex MyRegex9();
    [GeneratedRegex(@"</to$", RegexOptions.Compiled)]
    private static partial Regex MyRegex10();
    [GeneratedRegex(@"</t$", RegexOptions.Compiled)]
    private static partial Regex MyRegex11();
    [GeneratedRegex(@"</$", RegexOptions.Compiled)]
    private static partial Regex MyRegex12();
}

// Component 3: Safe text extractor
public class SafeTextExtractor
{
    private readonly PartialToolCallDetector _detector;

    public SafeTextExtractor(PartialToolCallDetector detector)
    {
        _detector = detector ?? throw new ArgumentNullException(nameof(detector));
    }

    public static SafeTextResult ExtractSafeText(string text)
    {
        if (string.IsNullOrEmpty(text))
        {
            return new SafeTextResult(string.Empty, string.Empty);
        }

        var partialMatch = PartialToolCallDetector.DetectPartialStart(text);

        if (!partialMatch.IsMatch)
        {
            return new SafeTextResult(text, string.Empty);
        }

        var safeText = text.Substring(0, partialMatch.StartIndex);
        var remainingBuffer = text.Substring(partialMatch.StartIndex);

        return new SafeTextResult(safeText, remainingBuffer);
    }
}

/// <summary>
/// Middleware for parsing natural tool use calls from LLM responses.
/// Detects inline tool calls within fenced blocks and splits them into text and tool call messages.
/// </summary>
public partial class NaturalToolUseParserMiddleware : IStreamingMiddleware
{
    // Shared regex patterns to eliminate duplication
    private static readonly Regex JsonCodeBlockPattern = MyRegex();
    private static readonly Regex ToolCallPattern = MyRegex1();

    private readonly IEnumerable<FunctionContract> _functions;
    private readonly IJsonSchemaValidator? _schemaValidator;
    private readonly IAgent? _fallbackParser;
    private bool _isFirstInvocation = true;

    // New parsing components
    private readonly ToolCallTextParser _textParser;
    private readonly PartialToolCallDetector _partialDetector;
    private readonly SafeTextExtractor _safeTextExtractor;

    public NaturalToolUseParserMiddleware(
        IEnumerable<FunctionContract> functions,
        IJsonSchemaValidator? schemaValidator = null,
        IAgent? fallbackParser = null,
        string? name = null
    )
    {
        _functions = functions ?? throw new ArgumentNullException(nameof(functions));
        _schemaValidator = schemaValidator;
        _fallbackParser = fallbackParser;
        Name = name ?? nameof(NaturalToolUseParserMiddleware);

        // Initialize parsing components
        _textParser = new ToolCallTextParser();
        _partialDetector = new PartialToolCallDetector();
        _safeTextExtractor = new SafeTextExtractor(_partialDetector);
    }

    public string? Name { get; }

    /// <summary>
    /// Extracts JSON content from code blocks, handling both labeled and unlabeled blocks.
    /// </summary>
    private static string? TryExtractJsonFromContent(string content)
    {
        // First try fenced JSON blocks (existing behavior)
        var match = JsonCodeBlockPattern.Match(content);
        if (match.Success)
        {
            return match.Groups[1].Value.Trim();
        }

        // Then try unfenced JSON (new behavior)
        return TryExtractUnfencedJson(content);
    }

    /// <summary>
    /// Attempts to extract JSON content that is not wrapped in fenced code blocks.
    /// Validates that the content is valid JSON before returning it.
    /// </summary>
    private static string? TryExtractUnfencedJson(string content)
    {
        var trimmed = content.Trim();
        if (string.IsNullOrEmpty(trimmed))
        {
            return null;
        }

        // Check if content looks like JSON (starts with { or [)
        if (trimmed.StartsWith("{") || trimmed.StartsWith("["))
        {
            try
            {
                // Validate it's parseable JSON
                JsonDocument.Parse(trimmed);
                return trimmed;
            }
            catch (JsonException)
            {
                // Not valid JSON, return null
                return null;
            }
        }

        return null;
    }

    /// <summary>
    /// Unified method for processing tool calls with validation and fallback logic.
    /// </summary>
    private async Task<IEnumerable<IMessage>> ProcessToolCallAsync(
        string toolName,
        string content,
        CancellationToken cancellationToken
    )
    {
        try
        {
            var jsonText = TryExtractJsonFromContent(content);
            if (jsonText != null)
            {
                var contract = _functions.FirstOrDefault(f =>
                    f.Name.Equals(toolName, StringComparison.OrdinalIgnoreCase)
                );
                if (contract != null && contract.Parameters != null && _schemaValidator != null)
                {
                    var jsonSchema = contract.GetJsonSchema();
                    string schemaString =
                        jsonSchema != null
                            ? JsonSerializer.Serialize(
                                jsonSchema,
                                JsonSchemaValidator.SchemaSerializationOptions
                            )
                            : string.Empty;

                    var isValid = _schemaValidator.Validate(jsonText, schemaString);
                    if (isValid)
                    {
                        var toolCall = new ToolCall
                        {
                            FunctionName = toolName,
                            FunctionArgs = jsonText,
                            ToolCallId = Guid.NewGuid().ToString(),
                        };
                        return
                        [
                            new ToolsCallMessage
                            {
                                ToolCalls = new[] { toolCall }.ToImmutableList(),
                                Role = Role.Assistant,
                            },
                        ];
                    }

                    Console.WriteLine($"[DEBUG] Validation result: {isValid}");

                    // Requirement 2.5 & 3.1: When no fallback agent is provided AND validation fails, throw exception immediately
                    if (_fallbackParser == null)
                    {
                        throw new ToolUseParsingException(
                            $"Invalid schema for tool call {toolName}"
                        );
                    }

                    // Requirement 3.2: When fallback agent is provided, use structured output fallback for validation failures
                    return await UseFallbackParserAsync(content, toolName, cancellationToken);
                }
                else
                {
                    // Requirement 3.1: Maintain existing error handling behavior when no fallback agent
                    return _fallbackParser == null
                        ? throw new ToolUseParsingException(
                            $"Tool {toolName} not found or no schema validator provided"
                        )
                        : await UseFallbackParserAsync(content, toolName, cancellationToken);
                }
            }
            else
            {
                // Requirement 3.1: Maintain existing error handling behavior when no fallback agent
                return _fallbackParser == null
                    ? throw new ToolUseParsingException(
                        $"No JSON content found for tool call {toolName}"
                    )
                    : await UseFallbackParserAsync(content, toolName, cancellationToken);
            }
        }
        catch (ToolUseParsingException)
        {
            // Re-throw ToolUseParsingException without modification to maintain existing patterns
            throw;
        }
        catch (Exception ex)
        {
            // Requirement 3.1: When no fallback agent, throw ToolUseParsingException immediately
            if (_fallbackParser == null)
            {
                throw new ToolUseParsingException(
                    $"Failed to parse tool call {toolName}: {ex.Message}",
                    ex
                );
            }

            // Requirement 3.2: When fallback agent is available, try fallback for any other exceptions
            return await UseFallbackParserAsync(content, toolName, cancellationToken);
        }
    }

    public async Task<IEnumerable<IMessage>> InvokeAsync(
        MiddlewareContext context,
        IAgent agent,
        CancellationToken cancellationToken = default
    )
    {
        var modifiedContext = PrepareContext(context);
        var replies = await agent.GenerateReplyAsync(
            modifiedContext.Messages,
            modifiedContext.Options,
            cancellationToken
        );

        return await ProcessRepliesAsync(replies, cancellationToken);
    }

    public async Task<IAsyncEnumerable<IMessage>> InvokeStreamingAsync(
        MiddlewareContext context,
        IStreamingAgent agent,
        CancellationToken cancellationToken = default
    )
    {
        var modifiedContext = PrepareContext(context);
        var streamingReplies = await agent.GenerateReplyStreamingAsync(
            modifiedContext.Messages,
            modifiedContext.Options,
            cancellationToken
        );

        return ProcessStreamingRepliesAsync(streamingReplies, cancellationToken);
    }

    private MiddlewareContext PrepareContext(MiddlewareContext context)
    {
        if (_isFirstInvocation && _functions.Any())
        {
            _isFirstInvocation = false;
            var markdown = NaturalToolUseParserMiddleware.RenderContractsToMarkdown(_functions);
            var systemMessage = (
                context.Messages.FirstOrDefault(m => m.Role == Role.System)?.ToString() ?? ""
            );
            systemMessage = systemMessage + "\n\n---\n\n# Tool Calls\n\n" + markdown;
            var newMessages = context.Messages.ToList();
            var systemMsgIndex = newMessages.FindIndex(m => m.Role == Role.System);

            if (systemMsgIndex >= 0)
            {
                newMessages[systemMsgIndex] = new TextMessage
                {
                    Text = systemMessage,
                    Role = Role.System,
                };
            }
            else
            {
                newMessages.Insert(0, new TextMessage { Text = systemMessage, Role = Role.System });
            }

            if (context.Options?.Functions != null && context.Options.Functions.Length != 0)
            {
                context = context with { Options = context.Options with { Functions = null } };
            }

            return new MiddlewareContext(newMessages, context.Options);
        }

        return context;
    }

    private static string RenderContractsToMarkdown(IEnumerable<FunctionContract> functions)
    {
        var sb = new StringBuilder();
        foreach (var func in functions)
        {
            sb.AppendLine(func.ToMarkdown());
        }
        return sb.ToString();
    }

    private async Task<IEnumerable<IMessage>> ProcessRepliesAsync(
        IEnumerable<IMessage> replies,
        CancellationToken cancellationToken
    )
    {
        var processedReplies = new List<IMessage>();
        foreach (var reply in replies)
        {
            if (reply is TextMessage textMessage)
            {
                var processedMessages = await ProcessTextMessageAsync(
                    textMessage,
                    cancellationToken
                );
                processedReplies.AddRange(processedMessages);
            }
            else
            {
                processedReplies.Add(reply);
            }
        }

        return processedReplies;
    }

    private IAsyncEnumerable<IMessage> ProcessStreamingRepliesAsync(
        IAsyncEnumerable<IMessage> streamingReplies,
        CancellationToken cancellationToken
    )
    {
        return ProcessStreamingRepliesInternalAsync(streamingReplies, cancellationToken);
    }

    private async IAsyncEnumerable<IMessage> ProcessStreamingRepliesInternalAsync(
        IAsyncEnumerable<IMessage> streamingReplies,
        [System.Runtime.CompilerServices.EnumeratorCancellation] CancellationToken cancellationToken
    )
    {
        // State for buffering TextUpdateMessages
        var textBuffer = new StringBuilder();
        var bufferedUpdates = new List<TextUpdateMessage>();
        TextUpdateMessage? templateUpdate = null;

        await foreach (var reply in streamingReplies.WithCancellation(cancellationToken))
        {
            // Handle TextUpdateMessage with streaming logic
            if (reply is TextUpdateMessage textUpdate)
            {
                // Store template for creating new messages
                templateUpdate ??= textUpdate;

                // Add to buffer
                textBuffer.Append(textUpdate.Text);
                bufferedUpdates.Add(textUpdate);

                // Check if remaining buffer contains complete tool calls
                if (textBuffer.Length > 0)
                {
                    var parsedChunks = ToolCallTextParser.Parse(textBuffer.ToString());
                    var hasToolCalls = parsedChunks.Any(chunk => chunk is ToolCallChunk);

                    if (hasToolCalls)
                    {
                        // Process complete tool calls and emit results
                        await foreach (
                            var message in ProcessParsedChunksAsync(
                                parsedChunks,
                                templateUpdate,
                                cancellationToken
                            )
                        )
                        {
                            yield return message;
                        }

                        // Clear buffer after processing
                        textBuffer.Clear();
                        bufferedUpdates.Clear();
                    }
                }

                // Try to extract safe text that can be emitted immediately
                var safeTextResult = SafeTextExtractor.ExtractSafeText(textBuffer.ToString());

                if (!string.IsNullOrEmpty(safeTextResult.SafeText))
                {
                    var safeTextLen = safeTextResult.SafeText.Length;
                    int returned = 0;
                    foreach (var item in bufferedUpdates)
                    {
                        if (safeTextLen < item.Text.Length)
                        {
                            break;
                        }

                        returned++;
                        safeTextLen -= item.Text.Length;
                        yield return item;
                    }

                    if (returned > 0)
                    {
                        textBuffer.Clear();
                        bufferedUpdates = bufferedUpdates.Skip(returned).ToList();
                        bufferedUpdates.ForEach(b => textBuffer.Append(b.Text));
                    }
                }
            }
            // Handle complete TextMessage (legacy support)
            else
            {
                foreach (var message in bufferedUpdates)
                {
                    yield return message;
                }

                textBuffer.Clear();
                bufferedUpdates.Clear();

                if (reply is TextMessage textMsg)
                {
                    // Flush any buffered text first
                    var processed = await ProcessTextMessageAsync(textMsg, cancellationToken);
                    foreach (var processedMsg in processed)
                    {
                        yield return processedMsg;
                    }
                }
                // Pass through other message types unchanged
                else
                {
                    yield return reply;
                }
            }
        }

        // Flush any remaining buffered text at the end
        foreach (var message in bufferedUpdates)
        {
            yield return message;
        }
    }

    private async Task<IEnumerable<IMessage>> ProcessTextMessageAsync(
        TextMessage textMessage,
        CancellationToken cancellationToken
    )
    {
        var text = textMessage.Text;
        var messages = new List<IMessage>();

        // Check if there are tool calls in the format <tool_call name="...">...</tool_call>
        var matches = ToolCallPattern.Matches(text).Cast<Match>().ToList();

        if (matches.Count == 0)
        {
            messages.Add(textMessage);
            return messages;
        }

        int currentPosition = 0;

        foreach (var match in matches)
        {
            var startIndex = match.Index;
            var endIndex = startIndex + match.Length;
            var toolName = match.Groups[1].Value;
            var content = match.Groups[2].Value.Trim();

            if (startIndex > currentPosition)
            {
                var prefixText = text.Substring(currentPosition, startIndex - currentPosition)
                    .Trim();
                if (!string.IsNullOrEmpty(prefixText))
                {
                    messages.Add(new TextMessage { Text = prefixText, Role = textMessage.Role });
                }
            }

            try
            {
                var toolCallMessages = await ProcessToolCallAsync(
                    toolName,
                    content,
                    cancellationToken
                );
                messages.AddRange(toolCallMessages);
            }
            catch (ToolUseParsingException)
            {
                // Re-throw ToolUseParsingException to maintain existing error handling patterns
                // ProcessToolCallAsync already handles fallback logic internally
                throw;
            }
            catch (Exception ex)
            {
                // This should not happen as ProcessToolCallAsync handles all exceptions internally
                // But maintain backward compatibility by wrapping in ToolUseParsingException
                throw new ToolUseParsingException(
                    $"Failed to parse tool call {toolName}: {ex.Message}",
                    ex
                );
            }

            currentPosition = endIndex;
        }

        if (currentPosition < text.Length)
        {
            var suffixText = text.Substring(currentPosition).Trim();
            if (!string.IsNullOrEmpty(suffixText))
            {
                messages.Add(new TextMessage { Text = suffixText, Role = textMessage.Role });
            }
        }

        return messages;
    }

    private async Task<IEnumerable<IMessage>> ExtractToolCallsAsync(
        string text,
        string toolName,
        string prefixText,
        string? fromAgent,
        CancellationToken cancellationToken
    )
    {
        var result = new List<IMessage>();
        if (!string.IsNullOrEmpty(prefixText))
        {
            result.Add(new TextMessage { Text = prefixText, Role = Role.Assistant });
        }

        var toolCallMessages = await ProcessToolCallAsync(toolName, text, cancellationToken);
        result.AddRange(toolCallMessages);

        return result;
    }

    private async Task<IEnumerable<IMessage>> UseFallbackParserAsync(
        string rawText,
        string toolName,
        CancellationToken cancellationToken
    )
    {
        ValidateFallbackParserConfiguration();

        var contract = GetFunctionContract(toolName);
        var jsonSchema = contract?.GetJsonSchema();

        return jsonSchema == null
            ? await UseLegacyFallbackAsync(rawText, toolName, cancellationToken)
            : await UseStructuredOutputFallbackAsync(
            rawText,
            toolName,
            jsonSchema,
            cancellationToken
        );
    }

    private void ValidateFallbackParserConfiguration()
    {
        if (_fallbackParser == null)
        {
            throw new ToolUseParsingException("Fallback parser is not configured.");
        }
    }

    private FunctionContract? GetFunctionContract(string toolName)
    {
        var contract = _functions.FirstOrDefault(f =>
            f.Name.Equals(toolName, StringComparison.OrdinalIgnoreCase)
        );
        return contract == null ? throw new ToolUseParsingException($"Tool {toolName} not found in function contracts") : contract;
    }

    private async Task<IEnumerable<IMessage>> UseLegacyFallbackAsync(
        string rawText,
        string toolName,
        CancellationToken cancellationToken
    )
    {
        var prompt = NaturalToolUseParserMiddleware.CreateLegacyFallbackPrompt(rawText, toolName);
        var messages = NaturalToolUseParserMiddleware.CreatePromptMessages(prompt);

        try
        {
            var fallbackReplies = await _fallbackParser!.GenerateReplyAsync(
                messages,
                null,
                cancellationToken
            );
            var fallbackReply = NaturalToolUseParserMiddleware.ExtractTextMessageFromReplies(fallbackReplies);

            if (fallbackReply != null)
            {
                return [fallbackReply];
            }
        }
        catch (Exception ex) when (!(ex is ToolUseParsingException))
        {
            throw new ToolUseParsingException(
                $"Fallback parser failed for {toolName}: {ex.Message}",
                ex
            );
        }

        throw new ToolUseParsingException(
            $"Fallback parser failed to generate valid JSON for {toolName}"
        );
    }

    private async Task<IEnumerable<IMessage>> UseStructuredOutputFallbackAsync(
        string rawText,
        string toolName,
        JsonSchemaObject jsonSchema,
        CancellationToken cancellationToken
    )
    {
        var responseFormat = NaturalToolUseParserMiddleware.CreateResponseFormat(toolName, jsonSchema);
        var options = new GenerateReplyOptions { ResponseFormat = responseFormat };

        var prompt = NaturalToolUseParserMiddleware.CreateStructuredOutputPrompt(rawText, toolName);
        var messages = NaturalToolUseParserMiddleware.CreatePromptMessages(prompt);

        try
        {
            var fallbackReplies = await _fallbackParser!.GenerateReplyAsync(
                messages,
                options,
                cancellationToken
            );
            var fallbackReply = NaturalToolUseParserMiddleware.ExtractTextMessageFromReplies(fallbackReplies);

            if (fallbackReply != null)
            {
                var jsonText = fallbackReply.Text.Trim();
                return ValidateAndReturnJsonResponse(jsonText, jsonSchema, toolName);
            }
<<<<<<< HEAD

            throw new ToolUseParsingException(
                $"Fallback parser failed to generate response for {toolName}"
            );
=======
            
            // Dont' throw, no one would be able to catch and work with this exception.
            // throw new ToolUseParsingException($"Fallback parser failed to generate response for {toolName}");
            return await FallbackToUnstructuredOutput(rawText, toolName, jsonSchema, messages, cancellationToken);
>>>>>>> a435d888
        }
        catch (ToolUseParsingException)
        {
            return await FallbackToUnstructuredOutput(rawText, toolName, jsonSchema, messages, cancellationToken);
        }
        catch (Exception ex)
        {
            Console.WriteLine($"[DEBUG] Structured output failed for {toolName}: {ex.Message}");
            return await FallbackToUnstructuredOutput(
                rawText,
                toolName,
                jsonSchema,
                messages,
                cancellationToken
            );
        }
    }

    private async Task<IEnumerable<IMessage>> FallbackToUnstructuredOutput(
        string rawText,
        string toolName,
        object jsonSchema,
        List<IMessage> messages,
        CancellationToken cancellationToken
    )
    {
        try
        {
            var fallbackReplies = await _fallbackParser!.GenerateReplyAsync(
                messages,
                null,
                cancellationToken
            );
            var fallbackReply = NaturalToolUseParserMiddleware.ExtractTextMessageFromReplies(fallbackReplies);

            if (fallbackReply != null)
            {
                var jsonText =
                    TryExtractJsonFromContent(fallbackReply.Text) ?? fallbackReply.Text.Trim();
                return ValidateAndReturnJsonResponse(jsonText, jsonSchema, toolName);
            }

            throw new ToolUseParsingException(
                $"Fallback parser failed to generate response for {toolName}"
            );
        }
        catch (ToolUseParsingException)
        {
            throw;
        }
        catch (Exception fallbackEx)
        {
            throw new ToolUseParsingException(
                $"Fallback parser failed for {toolName}: {fallbackEx.Message}",
                fallbackEx
            );
        }
    }

    private IEnumerable<IMessage> ValidateAndReturnJsonResponse(
        string jsonText,
        object jsonSchema,
        string toolName
    )
    {
        if (_schemaValidator != null)
        {
            var schemaString = JsonSerializer.Serialize(
                jsonSchema,
                JsonSchemaValidator.SchemaSerializationOptions
            );
            var isValid = _schemaValidator.Validate(jsonText, schemaString);

            return isValid
                ? (IEnumerable<IMessage>)(
                [
                    new ToolsCallMessage
                    {
                        GenerationId = Guid.NewGuid().ToString(),
                        Role = Role.Tool,
                        ToolCalls =
                        [
                            new ToolCall
                            {
                                FunctionArgs = jsonText,
                                FunctionName = toolName,
                                Index = 0,
                                ToolCallId = Guid.NewGuid().ToString(),
                            },
                        ],
                    },
                ])
                : throw new ToolUseParsingException(
                $"Fallback parser returned invalid JSON for {toolName}"
            );
        }

        return NaturalToolUseParserMiddleware.ValidateJsonSyntaxAndReturn(jsonText, toolName);
    }

    private static IEnumerable<IMessage> ValidateJsonSyntaxAndReturn(string jsonText, string toolName)
    {
        try
        {
            JsonDocument.Parse(jsonText);
            return
            [
                new TextMessage { Text = jsonText, Role = Role.Assistant },
            ];
        }
        catch (JsonException)
        {
            throw new ToolUseParsingException(
                $"Fallback parser returned invalid JSON for {toolName}"
            );
        }
    }

    private static string CreateLegacyFallbackPrompt(string rawText, string toolName)
    {
        return $"Rewrite the following reply as a valid function call JSON for {toolName}. Extract the intent and parameters:\n\n{rawText}";
    }

    private static string CreateStructuredOutputPrompt(string rawText, string toolName)
    {
        return $"Extract and fix the parameters for the {toolName} function call from the following content. Return only valid JSON that matches the expected schema:\n\n{rawText}";
    }

    private static List<IMessage> CreatePromptMessages(string prompt)
    {
        return
        [
            new TextMessage { Text = prompt, Role = Role.User },
        ];
    }

    private static ResponseFormat CreateResponseFormat(string toolName, JsonSchemaObject jsonSchema)
    {
        return ResponseFormat.CreateWithSchema(
            schemaName: $"{toolName}_parameters",
            schemaObject: jsonSchema,
            strictValidation: true
        );
    }

    private static TextMessage? ExtractTextMessageFromReplies(IEnumerable<IMessage> replies)
    {
        return replies.FirstOrDefault(r => r is TextMessage) as TextMessage;
    }

    private static TextUpdateMessage CreateTextUpdateMessage(
        string text,
        TextUpdateMessage template
    )
    {
        return new TextUpdateMessage
        {
            Text = text,
            Role = template.Role,
            FromAgent = template.FromAgent,
            Metadata = template.Metadata,
            GenerationId = template.GenerationId,
            IsThinking = template.IsThinking,
        };
    }

    private async IAsyncEnumerable<IMessage> ProcessParsedChunksAsync(
        List<ParsedChunk> parsedChunks,
        TextUpdateMessage template,
        [System.Runtime.CompilerServices.EnumeratorCancellation] CancellationToken cancellationToken
    )
    {
        foreach (var chunk in parsedChunks)
        {
            if (chunk is TextChunk textChunk)
            {
                if (!string.IsNullOrEmpty(textChunk.Text))
                {
                    yield return CreateTextUpdateMessage(textChunk.Text, template);
                }
            }
            else if (chunk is ToolCallChunk toolCallChunk)
            {
                // Process the tool call and create ToolsCallMessage
                var toolCallMessages = await ProcessToolCallChunkAsync(
                    toolCallChunk,
                    template,
                    cancellationToken
                );
                foreach (var message in toolCallMessages)
                {
                    yield return message;
                }
            }
        }
    }

    private async Task<IEnumerable<IMessage>> ProcessToolCallChunkAsync(
        ToolCallChunk toolCallChunk,
        TextUpdateMessage template,
        CancellationToken cancellationToken
    )
    {
        return await ProcessToolCallAsync(
            toolCallChunk.ToolName,
            toolCallChunk.Content,
            cancellationToken
        );
    }

    [GeneratedRegex(@"```(?:json)?\s*([\s\S]*?)\s*```", RegexOptions.Compiled | RegexOptions.Singleline)]
    private static partial Regex MyRegex();
    [GeneratedRegex(@"<tool_call\s+name\s*=\s*[""']([^""']+)[""']\s*>(.*?)</tool_call>", RegexOptions.Compiled | RegexOptions.Singleline)]
    private static partial Regex MyRegex1();
}

/// <summary>
/// Exception thrown when parsing of a natural tool use call fails.
/// </summary>
public class ToolUseParsingException : Exception
{
    public ToolUseParsingException(string message)
        : base(message) { }

    public ToolUseParsingException(string message, Exception innerException)
        : base(message, innerException) { }
}

/// <summary>
/// Wrapper class to convert a list to an async enumerable.
/// </summary>
public class AsyncEnumerableWrapper<T> : IAsyncEnumerable<T>
{
    private readonly IEnumerable<T> _source;

    public AsyncEnumerableWrapper(IEnumerable<T> source)
    {
        _source = source;
    }

    public IAsyncEnumerator<T> GetAsyncEnumerator(CancellationToken cancellationToken = default)
    {
        return new AsyncEnumeratorWrapper<T>(_source.GetEnumerator());
    }
}

/// <summary>
/// Wrapper class to convert an enumerator to an async enumerator.
/// </summary>
public class AsyncEnumeratorWrapper<T> : IAsyncEnumerator<T>
{
    private readonly IEnumerator<T> _source;

    public AsyncEnumeratorWrapper(IEnumerator<T> source)
    {
        _source = source;
    }

    public T Current => _source.Current;

    public ValueTask DisposeAsync()
    {
        _source.Dispose();
        return ValueTask.CompletedTask;
    }

    public ValueTask<bool> MoveNextAsync()
    {
        return ValueTask.FromResult(_source.MoveNext());
    }
}<|MERGE_RESOLUTION|>--- conflicted
+++ resolved
@@ -883,17 +883,10 @@
                 var jsonText = fallbackReply.Text.Trim();
                 return ValidateAndReturnJsonResponse(jsonText, jsonSchema, toolName);
             }
-<<<<<<< HEAD
-
-            throw new ToolUseParsingException(
-                $"Fallback parser failed to generate response for {toolName}"
-            );
-=======
-            
+
             // Dont' throw, no one would be able to catch and work with this exception.
             // throw new ToolUseParsingException($"Fallback parser failed to generate response for {toolName}");
             return await FallbackToUnstructuredOutput(rawText, toolName, jsonSchema, messages, cancellationToken);
->>>>>>> a435d888
         }
         catch (ToolUseParsingException)
         {
