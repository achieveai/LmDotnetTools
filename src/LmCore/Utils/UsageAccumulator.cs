--- conflicted
+++ resolved
@@ -13,13 +13,10 @@
     private ImmutableDictionary<string, object>? _extraMetadata;
     private string? _fromAgent;
     private string? _generationId;
-<<<<<<< HEAD
     private string? _threadId;
     private string? _runId;
-=======
+    private Role _role = Role.Assistant;
     private bool _hasRawUsage;
->>>>>>> 0fb98cec
-    private Role _role = Role.Assistant;
 
     /// <summary>
     ///     Current accumulated usage data.
