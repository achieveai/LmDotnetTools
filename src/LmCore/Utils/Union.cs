--- conflicted
+++ resolved
@@ -293,15 +293,6 @@
         return union.Get<T4>();
     }
 
-<<<<<<< HEAD
-    public static implicit operator Union<T1, T2, T3, T4>(T1 value) => new(value);
-
-    public static implicit operator Union<T1, T2, T3, T4>(T2 value) => new(value);
-
-    public static implicit operator Union<T1, T2, T3, T4>(T3 value) => new(value);
-
-    public static implicit operator Union<T1, T2, T3, T4>(T4 value) => new(value);
-=======
     public static implicit operator Union<T1, T2, T3, T4>(T1 value)
     {
         return new Union<T1, T2, T3, T4>(value);
@@ -321,7 +312,6 @@
     {
         return new Union<T1, T2, T3, T4>(value);
     }
->>>>>>> 0fb98cec
 
     public override void Serialize(Utf8JsonWriter writer, JsonSerializerOptions options)
     {
