using System.Collections.Immutable;
using System.Text;
using System.Text.Json.Serialization;
using AchieveAi.LmDotnetTools.LmCore.Utils;

namespace AchieveAi.LmDotnetTools.LmCore.Messages;

[JsonConverter(typeof(TextMessageJsonConverter))]
public record TextMessage : IMessage, ICanGetText
{
    [JsonPropertyName("text")]
    public required string Text { get; init; }

    [JsonPropertyName("isThinking")]
    public bool IsThinking { get; init; }

    public string? GetText()
    {
        return Text;
    }

    [JsonPropertyName("fromAgent")]
    public string? FromAgent { get; init; }

    [JsonPropertyName("role")]
    public Role Role { get; init; }

    [JsonIgnore]
    public ImmutableDictionary<string, object>? Metadata { get; init; }

    [JsonPropertyName("generationId")]
    public string? GenerationId { get; init; }

    [JsonPropertyName("threadId")]
    [JsonIgnore(Condition = JsonIgnoreCondition.WhenWritingNull)]
    public string? ThreadId { get; init; }

    [JsonPropertyName("runId")]
    [JsonIgnore(Condition = JsonIgnoreCondition.WhenWritingNull)]
    public string? RunId { get; init; }

    [JsonPropertyName("parentRunId")]
    [JsonIgnore(Condition = JsonIgnoreCondition.WhenWritingNull)]
    public string? ParentRunId { get; init; }

    [JsonPropertyName("messageOrderIdx")]
    [JsonIgnore(Condition = JsonIgnoreCondition.WhenWritingNull)]
    public int? MessageOrderIdx { get; init; }

    public static BinaryData? GetBinary()
    {
        return null;
    }

    public static ToolCall? GetToolCalls()
    {
        return null;
    }

    public static IEnumerable<IMessage>? GetMessages()
    {
        return null;
    }
}

public class TextMessageJsonConverter : ShadowPropertiesJsonConverter<TextMessage>
{
    protected override TextMessage CreateInstance()
    {
        return new TextMessage { Text = string.Empty };
    }
}

public class TextMessageBuilder : IMessageBuilder<TextMessage, TextUpdateMessage>
{
    private readonly StringBuilder _textBuilder = new();
<<<<<<< HEAD

    public string? FromAgent { get; set; }

    public Role Role { get; set; }
=======
>>>>>>> 0fb98cec

    public ImmutableDictionary<string, object>? Metadata { get; private set; }

    public string? GenerationId { get; set; }

    public bool IsThinking { get; set; }

    public string? ThreadId { get; set; }

    public string? RunId { get; set; }

    public string? ParentRunId { get; set; }

    public int? MessageOrderIdx { get; set; }

    public string? FromAgent { get; set; }

    public Role Role { get; set; }

    IMessage IMessageBuilder.Build()
    {
        return Build();
    }

    public void Add(TextUpdateMessage streamingMessageUpdate)
    {
        ArgumentNullException.ThrowIfNull(streamingMessageUpdate);
        _ = _textBuilder.Append(streamingMessageUpdate.Text);

        // Set IsThinking from the update
        IsThinking = streamingMessageUpdate.IsThinking;

        // Merge metadata from the update
        if (streamingMessageUpdate.Metadata != null)
        {
            if (Metadata == null)
            {
                Metadata = streamingMessageUpdate.Metadata;
            }
            else
            {
                // Merge metadata, with message's metadata taking precedence
                foreach (var prop in streamingMessageUpdate.Metadata)
                {
                    Metadata = Metadata.Add(prop.Key, prop.Value);
                }
            }
        }
    }

    public TextMessage Build()
    {
        return new TextMessage
        {
            Text = _textBuilder.ToString(),
            FromAgent = FromAgent,
            Role = Role,
            Metadata = Metadata,
            GenerationId = GenerationId,
            IsThinking = IsThinking,
            ThreadId = ThreadId,
            RunId = RunId,
            ParentRunId = ParentRunId,
            MessageOrderIdx = MessageOrderIdx,
        };
    }
}<|MERGE_RESOLUTION|>--- conflicted
+++ resolved
@@ -74,13 +74,6 @@
 public class TextMessageBuilder : IMessageBuilder<TextMessage, TextUpdateMessage>
 {
     private readonly StringBuilder _textBuilder = new();
-<<<<<<< HEAD
-
-    public string? FromAgent { get; set; }
-
-    public Role Role { get; set; }
-=======
->>>>>>> 0fb98cec
 
     public ImmutableDictionary<string, object>? Metadata { get; private set; }
 
