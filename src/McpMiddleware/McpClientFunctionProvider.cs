using System.Diagnostics;
using System.Text.Json;
using System.Text.RegularExpressions;
using AchieveAi.LmDotnetTools.LmCore.Agents;
<<<<<<< HEAD
using AchieveAi.LmDotnetTools.LmCore.Core;
=======
using AchieveAi.LmDotnetTools.LmCore.Configuration;
>>>>>>> 0fb98cec
using AchieveAi.LmDotnetTools.LmCore.Middleware;
using AchieveAi.LmDotnetTools.LmCore.Utils;
using Microsoft.Extensions.Logging;
using Microsoft.Extensions.Logging.Abstractions;
using ModelContextProtocol.Client;
using ModelContextProtocol.Protocol;

namespace AchieveAi.LmDotnetTools.McpMiddleware;

/// <summary>
///     Function provider that provides functions from MCP clients
/// </summary>
public partial class McpClientFunctionProvider : IFunctionProvider
{
    private readonly List<FunctionDescriptor> _functions;
    private readonly ILogger<McpClientFunctionProvider> _logger;
    private readonly Dictionary<string, IMcpClient> _mcpClients;

    /// <summary>
    ///     Private constructor for async factory pattern
    /// </summary>
    private McpClientFunctionProvider(
        Dictionary<string, IMcpClient> mcpClients,
        List<FunctionDescriptor> functions,
        string? providerName = null,
        ILogger<McpClientFunctionProvider>? logger = null
    )
    {
        _mcpClients = mcpClients;
        _functions = functions;
        ProviderName = providerName ?? "McpClient";
        _logger = logger ?? NullLogger<McpClientFunctionProvider>.Instance;
    }

    public string ProviderName { get; }

    /// <summary>
    ///     MCP client functions have medium priority (100)
    /// </summary>
    public int Priority => 100;

    public IEnumerable<FunctionDescriptor> GetFunctions()
    {
        return _functions;
    }

    /// <summary>
    ///     Creates a new instance of McpClientFunctionProvider asynchronously
    /// </summary>
    /// <param name="mcpClients">Dictionary of MCP clients</param>
    /// <param name="providerName">Optional provider name</param>
    /// <param name="logger">Optional logger instance</param>
    /// <param name="cancellationToken">Cancellation token</param>
    /// <returns>A new instance of McpClientFunctionProvider</returns>
    public static async Task<McpClientFunctionProvider> CreateAsync(
        Dictionary<string, IMcpClient> mcpClients,
        string? providerName = null,
        ILogger<McpClientFunctionProvider>? logger = null,
        CancellationToken cancellationToken = default
    )
    {
        ArgumentNullException.ThrowIfNull(mcpClients);

        logger ??= NullLogger<McpClientFunctionProvider>.Instance;

        logger.LogInformation(
            "Creating MCP client function provider: ClientCount={ClientCount}, ClientIds={ClientIds}",
            mcpClients.Count,
            string.Join(", ", mcpClients.Keys)
        );

        // Extract function contracts and create handlers
        var functionContracts = await ExtractFunctionContractsAsync(mcpClients, logger, cancellationToken);
        var functionMap = await CreateFunctionMapAsync(mcpClients, logger, cancellationToken);

        // Create function descriptors
        var functions = new List<FunctionDescriptor>();
        foreach (var contract in functionContracts)
        {
            var key = contract.ClassName != null ? $"{contract.ClassName}-{contract.Name}" : contract.Name;
            if (functionMap.TryGetValue(key, out var handler))
            {
                functions.Add(
                    new FunctionDescriptor
                    {
                        Contract = contract,
                        Handler = handler,
                        ProviderName = providerName ?? "McpClient",
                    }
                );
            }
        }

        logger.LogInformation(
            "MCP client function provider created: FunctionCount={FunctionCount}, FunctionNames={FunctionNames}",
            functions.Count,
            string.Join(", ", functions.Select(f => f.Contract.Name))
        );

        return new McpClientFunctionProvider(mcpClients, functions, providerName, logger);
    }

    /// <summary>
    ///     Creates a new instance from a single MCP client
    /// </summary>
    /// <param name="mcpClient">The MCP client</param>
    /// <param name="clientId">Client identifier</param>
    /// <param name="providerName">Optional provider name</param>
    /// <param name="logger">Optional logger instance</param>
    /// <param name="cancellationToken">Cancellation token</param>
    /// <returns>A new instance of McpClientFunctionProvider</returns>
    public static async Task<McpClientFunctionProvider> CreateAsync(
        IMcpClient mcpClient,
        string clientId,
        string? providerName = null,
        ILogger<McpClientFunctionProvider>? logger = null,
        CancellationToken cancellationToken = default
    )
    {
        var clients = new Dictionary<string, IMcpClient> { { clientId, mcpClient } };
        return await CreateAsync(clients, providerName, logger, cancellationToken);
    }

    /// <summary>
    ///     Creates a new instance with configuration for tool filtering and collision handling
    /// </summary>
    /// <param name="mcpClients">Dictionary of MCP clients</param>
    /// <param name="toolFilterConfig">Tool filtering configuration</param>
    /// <param name="serverConfigs">Per-server configurations</param>
    /// <param name="providerName">Optional provider name</param>
    /// <param name="logger">Optional logger instance</param>
    /// <param name="cancellationToken">Cancellation token</param>
    /// <returns>A new instance of McpClientFunctionProvider</returns>
    public static async Task<McpClientFunctionProvider> CreateAsync(
        Dictionary<string, IMcpClient> mcpClients,
        FunctionFilterConfig? toolFilterConfig,
        Dictionary<string, ProviderFilterConfig>? serverConfigs,
        string? providerName = null,
        ILogger<McpClientFunctionProvider>? logger = null,
        CancellationToken cancellationToken = default
    )
    {
        ArgumentNullException.ThrowIfNull(mcpClients);

        logger ??= NullLogger<McpClientFunctionProvider>.Instance;

        logger.LogInformation(
            "Creating MCP client function provider with configuration: ClientCount={ClientCount}, ClientIds={ClientIds}, FilteringEnabled={FilteringEnabled}",
            mcpClients.Count,
            string.Join(", ", mcpClients.Keys),
            toolFilterConfig?.EnableFiltering ?? false
        );

        // Get tools from all clients
        var toolsByServer = new Dictionary<string, List<McpClientTool>>();
        foreach (var (serverId, client) in mcpClients)
        {
            try
            {
                var tools = await client.ListToolsAsync(cancellationToken: cancellationToken);
                toolsByServer[serverId] = [.. tools];
                logger.LogDebug("Retrieved tools for server {ServerId}: ToolCount={ToolCount}", serverId, tools.Count);
            }
            catch (Exception ex)
            {
                logger.LogError(ex, "Failed to list tools for MCP client: ClientId={ClientId}", serverId);
                toolsByServer[serverId] = [];
            }
        }

        // Use collision detector to resolve naming
        // Convert MCP tools to function descriptors
        var descriptors = new List<FunctionDescriptor>();
        var toolToDescriptorMap = new Dictionary<(string serverId, string toolName), FunctionDescriptor>();

        foreach (var (serverId, tools) in toolsByServer)
        {
            foreach (var tool in tools)
            {
                var descriptor = new FunctionDescriptor
                {
<<<<<<< HEAD
                    Contract = new AchieveAi.LmDotnetTools.LmCore.Core.FunctionContract
=======
                    Contract = new FunctionContract
>>>>>>> 0fb98cec
                    {
                        Name = tool.Name,
                        Description = tool.Description ?? string.Empty,
                    },
                    Handler = _ => Task.FromResult(string.Empty), // Dummy handler
                    ProviderName = serverId,
                };

                descriptors.Add(descriptor);
                toolToDescriptorMap[(serverId, tool.Name)] = descriptor;
            }
        }

        // Use the generalized collision detector
        var collisionConfig = new FunctionFilterConfig
        {
            UsePrefixOnlyForCollisions = toolFilterConfig?.UsePrefixOnlyForCollisions ?? true,
        };

        var collisionDetector = new FunctionCollisionDetector(logger);
        var descriptorNamingMap = collisionDetector.DetectAndResolveCollisions(descriptors, collisionConfig);

        // Convert back to the expected format
        var namingMap = new Dictionary<(string serverId, string toolName), string>();
        foreach (var ((serverId, toolName), descriptor) in toolToDescriptorMap)
        {
            if (descriptorNamingMap.TryGetValue(descriptor.Key, out var registeredName))
            {
                namingMap[(serverId, toolName)] = registeredName;
            }
        }

        // Apply filtering if configured
        FunctionFilter? toolFilter = null;
        if (toolFilterConfig?.EnableFiltering == true)
        {
            // Convert server configs to provider configs if needed
            if (serverConfigs != null && serverConfigs.Count > 0)
            {
                toolFilterConfig.ProviderConfigs = serverConfigs.ToDictionary(kvp => kvp.Key, kvp => kvp.Value);
            }

            toolFilter = new FunctionFilter(toolFilterConfig, logger);
        }

        // Extract function contracts and create handlers using naming map
        var functionContracts = await ExtractFunctionContractsWithNamingMapAsync(
            mcpClients,
            toolsByServer,
            namingMap,
            toolFilter,
            logger,
            cancellationToken
        );
        var functionMap = await CreateFunctionMapWithNamingMapAsync(
            mcpClients,
            toolsByServer,
            namingMap,
            toolFilter,
            logger,
            cancellationToken
        );

        // Create function descriptors
        var functions = new List<FunctionDescriptor>();
        foreach (var contract in functionContracts)
        {
            var key = contract.ClassName != null ? $"{contract.ClassName}-{contract.Name}" : contract.Name;
            if (functionMap.TryGetValue(key, out var handler))
            {
                functions.Add(
                    new FunctionDescriptor
                    {
                        Contract = contract,
                        Handler = handler,
                        ProviderName = providerName ?? "McpClient",
                    }
                );
            }
        }

        logger.LogInformation(
            "MCP client function provider created with configuration: FunctionCount={FunctionCount}, FunctionNames={FunctionNames}",
            functions.Count,
            string.Join(", ", functions.Select(f => f.Contract.Name))
        );

        return new McpClientFunctionProvider(mcpClients, functions, providerName, logger);
    }

    /// <summary>
    ///     Extracts function contracts from MCP client tools
    ///     (Reused from McpMiddleware with minor adaptations)
    /// </summary>
    private static async Task<IEnumerable<FunctionContract>> ExtractFunctionContractsAsync(
        Dictionary<string, IMcpClient> mcpClients,
        ILogger<McpClientFunctionProvider> logger,
        CancellationToken cancellationToken = default
    )
    {
        var functionContracts = new List<FunctionContract>();

        foreach (var kvp in mcpClients)
        {
            try
            {
                var tools = await kvp.Value.ListToolsAsync(cancellationToken: cancellationToken);

                foreach (var tool in tools)
                {
                    try
                    {
                        var contract = ConvertToFunctionContract(kvp.Key, tool, logger);
                        functionContracts.Add(contract);

                        logger.LogDebug(
                            "Function contract extracted: FunctionName={FunctionName}, ClientId={ClientId}, ParameterCount={ParameterCount}",
                            contract.Name,
                            kvp.Key,
                            contract.Parameters?.Count() ?? 0
                        );
                    }
                    catch (Exception ex)
                    {
                        logger.LogError(
                            ex,
                            "Function contract extraction failed for tool: ClientId={ClientId}, ToolName={ToolName}",
                            kvp.Key,
                            tool.Name
                        );
                        // Continue with other tools even if one fails
                    }
                }
            }
            catch (Exception ex)
            {
                logger.LogError(ex, "Failed to list tools for MCP client: ClientId={ClientId}", kvp.Key);
                // Continue with other clients even if one fails
            }
        }

        return functionContracts;
    }

    /// <summary>
    ///     Creates function delegates for the MCP clients asynchronously
    ///     (Reused from McpMiddleware with minor adaptations)
    /// </summary>
    private static async Task<IDictionary<string, Func<string, Task<string>>>> CreateFunctionMapAsync(
        Dictionary<string, IMcpClient> mcpClients,
        ILogger<McpClientFunctionProvider> logger,
        CancellationToken cancellationToken = default
    )
    {
        var functionMap = new Dictionary<string, Func<string, Task<string>>>();

        logger.LogDebug(
            "Creating function map: ClientCount={ClientCount}, ClientIds={ClientIds}",
            mcpClients.Count,
            string.Join(", ", mcpClients.Keys)
        );

        foreach (var kvp in mcpClients)
        {
            var clientId = kvp.Key;
            var client = kvp.Value;

            try
            {
                // Get available tools from this client asynchronously
                var tools = await client.ListToolsAsync(cancellationToken: cancellationToken);

                logger.LogDebug(
                    "MCP tool discovery completed: ClientId={ClientId}, ToolCount={ToolCount}, ToolNames={ToolNames}",
                    clientId,
                    tools.Count,
                    string.Join(", ", tools.Select(t => t.Name))
                );

                foreach (var tool in tools)
                {
                    var sanitizedClientId = SanitizeToolName(kvp.Key);
                    var sanitizedToolName = SanitizeToolName(tool.Name);
                    var functionName = $"{sanitizedClientId}-{sanitizedToolName}";

                    logger.LogDebug(
                        "Mapping function to client: FunctionName={FunctionName}, ClientId={ClientId}, ToolName={ToolName}, SanitizedName={SanitizedName}",
                        functionName,
                        clientId,
                        tool.Name,
                        functionName
                    );

                    // Create a delegate that calls the appropriate MCP client
                    functionMap[functionName] = async argsJson =>
                    {
                        var stopwatch = Stopwatch.StartNew();
                        try
                        {
                            logger.LogDebug(
                                "Tool argument parsing: ToolName={ToolName}, ClientId={ClientId}, ArgsJson={ArgsJson}",
                                tool.Name,
                                clientId,
                                argsJson
                            );

                            // Parse arguments from JSON
                            Dictionary<string, object?> args;
                            try
                            {
                                args = JsonSerializer.Deserialize<Dictionary<string, object?>>(argsJson) ?? [];
                            }
                            catch (JsonException jsonEx)
                            {
                                logger.LogError(
                                    jsonEx,
                                    "JSON parsing failed for tool arguments: ToolName={ToolName}, ClientId={ClientId}, InputData={InputData}",
                                    tool.Name,
                                    clientId,
                                    argsJson
                                );
                                throw;
                            }

                            logger.LogDebug(
                                "Tool arguments parsed: ToolName={ToolName}, ArgumentCount={ArgumentCount}, ArgumentKeys={ArgumentKeys}",
                                tool.Name,
                                args.Count,
                                string.Join(", ", args.Keys)
                            );

                            // Call the MCP tool
                            var response = await client.CallToolAsync(tool.Name, args);

                            logger.LogDebug(
                                "Tool response received: ToolName={ToolName}, ContentCount={ContentCount}",
                                tool.Name,
                                response.Content?.Count ?? 0
                            );

                            // Extract and format text response
                            var result = string.Join(
                                Environment.NewLine,
                                response.Content != null
                                    ? response
                                        .Content.Where(c => c?.Type == "text")
                                        .Select(c => c is TextContentBlock tb ? tb.Text : string.Empty)
                                    : []
                            );

                            logger.LogDebug(
                                "Tool response formatted: ToolName={ToolName}, ResultLength={ResultLength}",
                                tool.Name,
                                result.Length
                            );

                            stopwatch.Stop();
                            logger.LogDebug(
                                "MCP tool execution completed: ToolName={ToolName}, ClientId={ClientId}, Duration={Duration}ms, Success={Success}, ResultLength={ResultLength}",
                                tool.Name,
                                clientId,
                                stopwatch.ElapsedMilliseconds,
                                true,
                                result.Length
                            );

                            return result;
                        }
                        catch (Exception ex)
                        {
                            stopwatch.Stop();
                            logger.LogDebug(
                                "Tool execution exception details: ToolName={ToolName}, ClientId={ClientId}, ExceptionType={ExceptionType}",
                                tool.Name,
                                clientId,
                                ex.GetType().Name
                            );
                            logger.LogError(
                                ex,
                                "MCP tool execution failed: ToolName={ToolName}, ClientId={ClientId}, Duration={Duration}ms, Arguments={Arguments}",
                                tool.Name,
                                clientId,
                                stopwatch.ElapsedMilliseconds,
                                argsJson
                            );

                            return $"Error executing MCP tool {tool.Name}: {ex.Message}";
                        }
                    };
                }
            }
            catch (Exception ex)
            {
                logger.LogError(ex, "MCP client tool discovery failed: ClientId={ClientId}", clientId);
                // Continue with other clients even if one fails
            }
        }

        return functionMap;
    }

    /// <summary>
    ///     Sanitizes a tool name to comply with OpenAI's function name requirements
    ///     OpenAI requires function names to match pattern: ^[a-zA-Z0-9_-]+$
    /// </summary>
    private static string SanitizeToolName(string toolName)
    {
        if (string.IsNullOrEmpty(toolName))
        {
            return "unknown_tool";
        }

        // Replace invalid characters with underscores
        var sanitized = MyRegex().Replace(toolName, "_");

        // Ensure it doesn't start with a number (optional, but good practice)
        if (char.IsDigit(sanitized[0]))
        {
            sanitized = "_" + sanitized;
        }

        // Ensure it's not empty after sanitization
        if (string.IsNullOrEmpty(sanitized))
        {
            sanitized = "sanitized_tool";
        }

        return sanitized;
    }

    /// <summary>
    ///     Converts an MCP client tool to a function contract
    ///     (Reused from McpMiddleware)
    /// </summary>
    private static FunctionContract ConvertToFunctionContract(
        string clientName,
        McpClientTool tool,
        ILogger<McpClientFunctionProvider>? logger = null
    )
    {
        var sanitizedToolName = SanitizeToolName(tool.Name);
        var functionName = $"{SanitizeToolName(clientName)}-{sanitizedToolName}";

        return new FunctionContract
        {
            Name = functionName,
            Description = tool.Description,
            Parameters = ExtractParametersFromSchema(tool.JsonSchema, logger),
        };
    }

    /// <summary>
    ///     Extracts function parameters from a JSON schema
    ///     (Reused from McpMiddleware)
    /// </summary>
    private static IList<FunctionParameterContract>? ExtractParametersFromSchema(
        object? inputSchema,
        ILogger<McpClientFunctionProvider>? logger = null
    )
    {
        if (inputSchema == null)
        {
            logger?.LogDebug("JSON schema processing: InputSchema is null, returning null parameters");
            return null;
        }

        var parameters = new List<FunctionParameterContract>();

        try
        {
            // Convert the schema to JSON element
            var schemaElement = JsonSerializer.SerializeToElement(inputSchema);
            logger?.LogDebug(
                "JSON schema processing: Schema serialized, ValueKind={ValueKind}",
                schemaElement.ValueKind
            );

            // Check if it's a proper JSON schema with properties
            if (
                schemaElement.ValueKind == JsonValueKind.Object
                && schemaElement.TryGetProperty("properties", out var propertiesElement)
                && propertiesElement.ValueKind == JsonValueKind.Object
            )
            {
                logger?.LogDebug(
                    "JSON schema processing: Found properties object with {PropertyCount} properties",
                    propertiesElement.EnumerateObject().Count()
                );

                // Process each property as a parameter
                foreach (var property in propertiesElement.EnumerateObject())
                {
                    var paramName = property.Name;
                    var paramDescription = string.Empty;
                    var paramType = typeof(string); // Default type
                    var isRequired = false;

                    // Extract parameter description
                    if (
                        property.Value.TryGetProperty("description", out var descriptionElement)
                        && descriptionElement.ValueKind == JsonValueKind.String
                    )
                    {
                        paramDescription = descriptionElement.GetString() ?? string.Empty;
                    }

                    // Extract parameter type
                    if (
                        property.Value.TryGetProperty("type", out var typeElement)
                        && typeElement.ValueKind == JsonValueKind.String
                    )
                    {
                        var typeStr = typeElement.GetString();
                        paramType = GetTypeFromJsonSchemaType(typeStr);
                    }

                    // Check if parameter is required
                    if (
                        schemaElement.TryGetProperty("required", out var requiredElement)
                        && requiredElement.ValueKind == JsonValueKind.Array
                    )
                    {
                        isRequired = requiredElement
                            .EnumerateArray()
                            .Any(item => item.ValueKind == JsonValueKind.String && item.GetString() == paramName);
                    }

                    logger?.LogDebug(
                        "Parameter extracted from schema: Name={ParameterName}, Type={ParameterType}, Required={IsRequired}",
                        paramName,
                        paramType.Name,
                        isRequired
                    );

                    parameters.Add(
                        new FunctionParameterContract
                        {
                            Name = paramName,
                            Description = paramDescription,
                            ParameterType = SchemaHelper.CreateJsonSchemaFromType(paramType),
                            IsRequired = isRequired,
                        }
                    );
                }
            }
        }
        catch (Exception ex)
        {
            logger?.LogDebug("JSON schema processing failed: Error={Error}", ex.Message);
            logger?.LogError(
                ex,
                "Function contract extraction failed: SchemaType={SchemaType}, SchemaContent={SchemaContent}",
                inputSchema?.GetType().Name ?? "null",
                JsonSerializer.Serialize(inputSchema)
            );
            // Log the error or handle it as needed
            Console.Error.WriteLine($"Failed to extract parameters from input schema: {ex.Message}");
        }

        logger?.LogDebug(
            "JSON schema processing completed: ExtractedParameterCount={ParameterCount}",
            parameters.Count
        );
        return parameters;
    }

    /// <summary>
    ///     Maps JSON Schema types to .NET types
    ///     (Reused from McpMiddleware)
    /// </summary>
    private static Type GetTypeFromJsonSchemaType(string? jsonSchemaType)
    {
        return jsonSchemaType?.ToLowerInvariant() switch
        {
            "string" => typeof(string),
            "number" => typeof(double),
            "integer" => typeof(int),
            "boolean" => typeof(bool),
            "array" => typeof(IEnumerable<object>),
            "object" => typeof(Dictionary<string, object>),
            _ => typeof(object),
        };
    }

    /// <summary>
    ///     Extracts function contracts using the naming map from collision detection
    /// </summary>
    private static Task<IEnumerable<FunctionContract>> ExtractFunctionContractsWithNamingMapAsync(
        Dictionary<string, IMcpClient> mcpClients,
        Dictionary<string, List<McpClientTool>> toolsByServer,
        Dictionary<(string serverId, string toolName), string> namingMap,
        FunctionFilter? toolFilter,
        ILogger<McpClientFunctionProvider> logger,
        CancellationToken cancellationToken = default
    )
    {
        var functionContracts = new List<FunctionContract>();

        foreach (var (serverId, tools) in toolsByServer)
        {
            foreach (var tool in tools)
            {
                try
                {
                    // Get the registered name from the naming map
                    if (!namingMap.TryGetValue((serverId, tool.Name), out var registeredName))
                    {
                        logger.LogWarning(
                            "Tool not found in naming map: ServerId={ServerId}, ToolName={ToolName}",
                            serverId,
                            tool.Name
                        );
                        continue;
                    }

                    // Apply filtering if configured
                    if (toolFilter != null)
                    {
                        var descriptor = new FunctionDescriptor
                        {
<<<<<<< HEAD
                            Contract = new AchieveAi.LmDotnetTools.LmCore.Core.FunctionContract { Name = tool.Name },
=======
                            Contract = new FunctionContract { Name = tool.Name },
>>>>>>> 0fb98cec
                            Handler = _ => Task.FromResult(string.Empty), // Dummy handler
                            ProviderName = serverId,
                        };

                        if (toolFilter.ShouldFilterFunctionWithReason(descriptor, registeredName).IsFiltered)
                        {
                            logger.LogDebug(
                                "Tool filtered out: ServerId={ServerId}, ToolName={ToolName}, RegisteredName={RegisteredName}",
                                serverId,
                                tool.Name,
                                registeredName
                            );
                            continue;
                        }
                    }

                    var contract = new FunctionContract
                    {
                        Name = registeredName,
                        Description = tool.Description,
                        Parameters = ExtractParametersFromSchema(tool.JsonSchema, logger),
                    };

                    functionContracts.Add(contract);
                    logger.LogDebug(
                        "Function contract extracted: FunctionName={FunctionName}, ServerId={ServerId}, ParameterCount={ParameterCount}",
                        contract.Name,
                        serverId,
                        contract.Parameters?.Count() ?? 0
                    );
                }
                catch (Exception ex)
                {
                    logger.LogError(
                        ex,
                        "Function contract extraction failed for tool: ServerId={ServerId}, ToolName={ToolName}",
                        serverId,
                        tool.Name
                    );
                }
            }
        }

        return Task.FromResult<IEnumerable<FunctionContract>>(functionContracts);
    }

    /// <summary>
    ///     Creates function delegates using the naming map from collision detection
    /// </summary>
    private static Task<IDictionary<string, Func<string, Task<string>>>> CreateFunctionMapWithNamingMapAsync(
        Dictionary<string, IMcpClient> mcpClients,
        Dictionary<string, List<McpClientTool>> toolsByServer,
        Dictionary<(string serverId, string toolName), string> namingMap,
        FunctionFilter? toolFilter,
        ILogger<McpClientFunctionProvider> logger,
        CancellationToken cancellationToken = default
    )
    {
        var functionMap = new Dictionary<string, Func<string, Task<string>>>();

        foreach (var (serverId, tools) in toolsByServer)
        {
            if (!mcpClients.TryGetValue(serverId, out var client))
            {
                logger.LogWarning("Client not found for server: ServerId={ServerId}", serverId);
                continue;
            }

            foreach (var tool in tools)
            {
                // Get the registered name from the naming map
                if (!namingMap.TryGetValue((serverId, tool.Name), out var registeredName))
                {
                    logger.LogWarning(
                        "Tool not found in naming map: ServerId={ServerId}, ToolName={ToolName}",
                        serverId,
                        tool.Name
                    );
                    continue;
                }

                // Apply filtering if configured
                if (toolFilter != null)
                {
                    var descriptor = new FunctionDescriptor
                    {
<<<<<<< HEAD
                        Contract = new AchieveAi.LmDotnetTools.LmCore.Core.FunctionContract { Name = tool.Name },
=======
                        Contract = new FunctionContract { Name = tool.Name },
>>>>>>> 0fb98cec
                        Handler = _ => Task.FromResult(string.Empty), // Dummy handler
                        ProviderName = serverId,
                    };

                    if (toolFilter.ShouldFilterFunctionWithReason(descriptor, registeredName).IsFiltered)
                    {
                        logger.LogDebug(
                            "Tool filtered out from function map: ServerId={ServerId}, ToolName={ToolName}, RegisteredName={RegisteredName}",
                            serverId,
                            tool.Name,
                            registeredName
                        );
                        continue;
                    }
                }

                logger.LogDebug(
                    "Mapping function to client: FunctionName={FunctionName}, ServerId={ServerId}, ToolName={ToolName}",
                    registeredName,
                    serverId,
                    tool.Name
                );

                // Create a delegate that calls the appropriate MCP client
                functionMap[registeredName] = async argsJson =>
                {
                    var stopwatch = Stopwatch.StartNew();
                    try
                    {
                        logger.LogDebug(
                            "Tool argument parsing: ToolName={ToolName}, ServerId={ServerId}, ArgsJson={ArgsJson}",
                            tool.Name,
                            serverId,
                            argsJson
                        );

                        // Parse arguments from JSON
                        Dictionary<string, object?> args;
                        try
                        {
                            args = JsonSerializer.Deserialize<Dictionary<string, object?>>(argsJson) ?? [];
                        }
                        catch (JsonException jsonEx)
                        {
                            logger.LogError(
                                jsonEx,
                                "JSON parsing failed for tool arguments: ToolName={ToolName}, ServerId={ServerId}, InputData={InputData}",
                                tool.Name,
                                serverId,
                                argsJson
                            );
                            throw;
                        }

                        logger.LogDebug(
                            "Tool arguments parsed: ToolName={ToolName}, ArgumentCount={ArgumentCount}, ArgumentKeys={ArgumentKeys}",
                            tool.Name,
                            args.Count,
                            string.Join(", ", args.Keys)
                        );

                        // Call the MCP tool with the original tool name
                        var response = await client.CallToolAsync(tool.Name, args);

                        logger.LogDebug(
                            "Tool response received: ToolName={ToolName}, ContentCount={ContentCount}",
                            tool.Name,
                            response.Content?.Count ?? 0
                        );

                        // Extract and format text response
                        var result = string.Join(
                            Environment.NewLine,
                            response.Content != null
                                ? response
                                    .Content.Where(c => c?.Type == "text")
                                    .Select(c => c is TextContentBlock tb ? tb.Text : string.Empty)
                                : []
                        );

                        logger.LogDebug(
                            "Tool response formatted: ToolName={ToolName}, ResultLength={ResultLength}",
                            tool.Name,
                            result.Length
                        );

                        stopwatch.Stop();
                        logger.LogDebug(
                            "MCP tool execution completed: ToolName={ToolName}, ServerId={ServerId}, Duration={Duration}ms, Success={Success}, ResultLength={ResultLength}",
                            tool.Name,
                            serverId,
                            stopwatch.ElapsedMilliseconds,
                            true,
                            result.Length
                        );

                        return result;
                    }
                    catch (Exception ex)
                    {
                        stopwatch.Stop();
                        logger.LogDebug(
                            "Tool execution exception details: ToolName={ToolName}, ServerId={ServerId}, ExceptionType={ExceptionType}",
                            tool.Name,
                            serverId,
                            ex.GetType().Name
                        );
                        logger.LogError(
                            ex,
                            "MCP tool execution failed: ToolName={ToolName}, ServerId={ServerId}, Duration={Duration}ms, Arguments={Arguments}",
                            tool.Name,
                            serverId,
                            stopwatch.ElapsedMilliseconds,
                            argsJson
                        );

                        return $"Error executing MCP tool {tool.Name}: {ex.Message}";
                    }
                };
            }
        }

        return Task.FromResult<IDictionary<string, Func<string, Task<string>>>>(functionMap);
    }

    [GeneratedRegex(@"[^a-zA-Z0-9_-]")]
    private static partial Regex MyRegex();
}<|MERGE_RESOLUTION|>--- conflicted
+++ resolved
@@ -2,11 +2,8 @@
 using System.Text.Json;
 using System.Text.RegularExpressions;
 using AchieveAi.LmDotnetTools.LmCore.Agents;
-<<<<<<< HEAD
 using AchieveAi.LmDotnetTools.LmCore.Core;
-=======
 using AchieveAi.LmDotnetTools.LmCore.Configuration;
->>>>>>> 0fb98cec
 using AchieveAi.LmDotnetTools.LmCore.Middleware;
 using AchieveAi.LmDotnetTools.LmCore.Utils;
 using Microsoft.Extensions.Logging;
@@ -188,11 +185,7 @@
             {
                 var descriptor = new FunctionDescriptor
                 {
-<<<<<<< HEAD
-                    Contract = new AchieveAi.LmDotnetTools.LmCore.Core.FunctionContract
-=======
                     Contract = new FunctionContract
->>>>>>> 0fb98cec
                     {
                         Name = tool.Name,
                         Description = tool.Description ?? string.Empty,
@@ -713,11 +706,7 @@
                     {
                         var descriptor = new FunctionDescriptor
                         {
-<<<<<<< HEAD
-                            Contract = new AchieveAi.LmDotnetTools.LmCore.Core.FunctionContract { Name = tool.Name },
-=======
                             Contract = new FunctionContract { Name = tool.Name },
->>>>>>> 0fb98cec
                             Handler = _ => Task.FromResult(string.Empty), // Dummy handler
                             ProviderName = serverId,
                         };
@@ -804,11 +793,7 @@
                 {
                     var descriptor = new FunctionDescriptor
                     {
-<<<<<<< HEAD
-                        Contract = new AchieveAi.LmDotnetTools.LmCore.Core.FunctionContract { Name = tool.Name },
-=======
                         Contract = new FunctionContract { Name = tool.Name },
->>>>>>> 0fb98cec
                         Handler = _ => Task.FromResult(string.Empty), // Dummy handler
                         ProviderName = serverId,
                     };
