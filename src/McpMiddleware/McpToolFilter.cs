--- conflicted
+++ resolved
@@ -75,11 +75,7 @@
         // Create a temporary descriptor to pass to the generalized filter
         var descriptor = new FunctionDescriptor
         {
-<<<<<<< HEAD
-            Contract = new AchieveAi.LmDotnetTools.LmCore.Core.FunctionContract { Name = originalToolName },
-=======
             Contract = new FunctionContract { Name = originalToolName },
->>>>>>> 0fb98cec
             Handler = _ => Task.FromResult(string.Empty), // Dummy handler
             ProviderName = serverId,
         };
