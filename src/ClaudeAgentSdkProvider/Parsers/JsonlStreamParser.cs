--- conflicted
+++ resolved
@@ -237,19 +237,10 @@
             PromptTokens = usageInfo.InputTokens,
             CompletionTokens = usageInfo.OutputTokens,
             TotalTokens = usageInfo.InputTokens + usageInfo.OutputTokens,
-<<<<<<< HEAD
-            InputTokenDetails = usageInfo.CacheReadInputTokens > 0 || usageInfo.CacheCreationInputTokens > 0
-                ? new LmModels.InputTokenDetails
-                {
-                    CachedTokens = usageInfo.CacheReadInputTokens ?? 0
-                }
-                : null
-=======
             InputTokenDetails =
                 usageInfo.CacheReadInputTokens > 0 || usageInfo.CacheCreationInputTokens > 0
-                    ? new InputTokenDetails { CachedTokens = usageInfo.CacheReadInputTokens ?? 0 }
+                    ? new LmModels.InputTokenDetails { CachedTokens = usageInfo.CacheReadInputTokens ?? 0 }
                     : null,
->>>>>>> 0fb98cec
         };
 
         return new UsageMessage
