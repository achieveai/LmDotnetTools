using System.Net.ServerSentEvents;
using System.Runtime.CompilerServices;
using System.Text;
using System.Text.Json;
using AchieveAi.LmDotnetTools.AnthropicProvider.Models;
using AchieveAi.LmDotnetTools.AnthropicProvider.Utils;
using AchieveAi.LmDotnetTools.LmCore.Core;
using AchieveAi.LmDotnetTools.LmCore.Http;
using AchieveAi.LmDotnetTools.LmCore.Models;
using AchieveAi.LmDotnetTools.LmCore.Performance;
using AchieveAi.LmDotnetTools.LmCore.Models;
using AchieveAi.LmDotnetTools.LmCore.Utils;
using AchieveAi.LmDotnetTools.LmCore.Models;
using AchieveAi.LmDotnetTools.LmCore.Validation;
using AchieveAi.LmDotnetTools.LmCore.Models;
using Microsoft.Extensions.Logging;
using Microsoft.Extensions.Logging.Abstractions;

namespace AchieveAi.LmDotnetTools.AnthropicProvider.Agents;

/// <summary>
///     Client for interacting with the Anthropic API.
/// </summary>
public class AnthropicClient : BaseHttpService, IAnthropicClient
{
    private const string BaseUrl = "https://api.anthropic.com/v1";
    private const string ProviderName = "Anthropic";
    private readonly JsonSerializerOptions _jsonOptions;
    private readonly IPerformanceTracker _performanceTracker;

    /// <summary>
    ///     Initializes a new instance of the <see cref="AnthropicClient" /> class.
    /// </summary>
    /// <param name="apiKey">The API key to use for authentication.</param>
    /// <param name="httpClient">Optional custom HTTP client to use.</param>
    /// <param name="performanceTracker">Optional performance tracker for monitoring requests.</param>
    /// <param name="logger">Optional logger for diagnostic information.</param>
    public AnthropicClient(
        string apiKey,
        HttpClient? httpClient = null,
        IPerformanceTracker? performanceTracker = null,
        ILogger? logger = null
    )
        : base(logger ?? NullLogger.Instance, httpClient ?? CreateHttpClient(apiKey))
    {
        ValidationHelper.ValidateApiKey(apiKey, nameof(apiKey));

        _performanceTracker = performanceTracker ?? new PerformanceTracker();
        _jsonOptions = AnthropicJsonSerializerOptionsFactory.CreateForProduction();
    }

    /// <summary>
    ///     Initializes a new instance of the <see cref="AnthropicClient" /> class with a pre-configured HTTP client.
    /// </summary>
    /// <param name="httpClient">Pre-configured HTTP client with authentication headers.</param>
    /// <param name="performanceTracker">Optional performance tracker for monitoring requests.</param>
    /// <param name="logger">Optional logger for diagnostic information.</param>
    public AnthropicClient(
        HttpClient httpClient,
        IPerformanceTracker? performanceTracker = null,
        ILogger? logger = null
    )
        : base(logger ?? NullLogger.Instance, httpClient)
    {
        _performanceTracker = performanceTracker ?? new PerformanceTracker();
        _jsonOptions = AnthropicJsonSerializerOptionsFactory.CreateForProduction();
    }

    /// <inheritdoc />
    public async Task<AnthropicResponse> CreateChatCompletionsAsync(
        AnthropicRequest request,
        CancellationToken cancellationToken = default
    )
    {
        ArgumentNullException.ThrowIfNull(request);
        var metrics = RequestMetrics.StartNew(ProviderName, request.Model, "ChatCompletion");

        try
        {
            ValidationHelper.ValidateMessages<AnthropicMessage>(request.Messages, nameof(request.Messages));

            var response = await ExecuteHttpWithRetryAsync(
                async () =>
                {
                    var requestJson = JsonSerializer.Serialize(request, _jsonOptions);
                    var content = new StringContent(requestJson, Encoding.UTF8, "application/json");

                    var requestMessage = new HttpRequestMessage(HttpMethod.Post, $"{BaseUrl}/messages")
                    {
                        Content = content,
                    };

                    Logger.LogDebug("Sending Anthropic chat completion request for model {Model}", request.Model);
                    return await HttpClient.SendAsync(requestMessage, cancellationToken);
                },
                async httpResponse =>
                {
                    _ = httpResponse.EnsureSuccessStatusCode();
                    var responseContent = await httpResponse.Content.ReadAsStringAsync(cancellationToken);
                    var anthropicResponse =
                        JsonSerializer.Deserialize<AnthropicResponse>(responseContent, _jsonOptions)
                        ?? throw new InvalidOperationException("Failed to deserialize Anthropic API response");

                    Logger.LogDebug(
                        "Received Anthropic response with {ContentCount} content blocks",
                        anthropicResponse.Content?.Count ?? 0
                    );

                    return anthropicResponse;
                },
                cancellationToken: cancellationToken
            );

            // Track successful request metrics
            var completedMetrics = metrics.Complete(
<<<<<<< HEAD
                statusCode: 200,
                usage: response.Usage != null
                    ? new AchieveAi.LmDotnetTools.LmCore.Models.Usage
=======
                200,
                response.Usage != null
                    ? new Usage
>>>>>>> 0fb98cec
                    {
                        PromptTokens = response.Usage.InputTokens,
                        CompletionTokens = response.Usage.OutputTokens,
                        TotalTokens = response.Usage.InputTokens + response.Usage.OutputTokens,
                    }
                    : null
            );

            _performanceTracker.TrackRequest(completedMetrics);

            return response;
        }
        catch (Exception ex)
        {
            Logger.LogError(ex, "Error in Anthropic chat completion request for model {Model}", request.Model);

            // Track failed request metrics
            var completedMetrics = metrics.Complete(0, errorMessage: ex.Message, exceptionType: ex.GetType().Name);

            _performanceTracker.TrackRequest(completedMetrics);
            throw;
        }
    }

    /// <inheritdoc />
    public async Task<IAsyncEnumerable<AnthropicStreamEvent>> StreamingChatCompletionsAsync(
        AnthropicRequest request,
        CancellationToken cancellationToken = default
    )
    {
        ArgumentNullException.ThrowIfNull(request);
        var metrics = RequestMetrics.StartNew(ProviderName, request.Model, "StreamingChatCompletion");

        try
        {
            ValidationHelper.ValidateMessages<AnthropicMessage>(request.Messages, nameof(request.Messages));

            // Set the streaming flag
            request = request with
            {
                Stream = true,
            };

            var streamResponse = await ExecuteHttpWithRetryAsync(
                async () =>
                {
                    var requestJson = JsonSerializer.Serialize(request, _jsonOptions);
                    var content = new StringContent(requestJson, Encoding.UTF8, "application/json");

                    var requestMessage = new HttpRequestMessage(HttpMethod.Post, $"{BaseUrl}/messages")
                    {
                        Content = content,
                    };

                    Logger.LogDebug(
                        "Sending Anthropic streaming chat completion request for model {Model}",
                        request.Model
                    );
                    return await HttpClient.SendAsync(
                        requestMessage,
                        HttpCompletionOption.ResponseHeadersRead,
                        cancellationToken
                    );
                },
                httpResponse => Task.FromResult(httpResponse.Content),
                cancellationToken: cancellationToken
            );

            // Track successful setup
            var successMetrics = metrics.Complete(200);
            _performanceTracker.TrackRequest(successMetrics);

            Logger.LogDebug("Successfully established streaming connection for model {Model}", request.Model);

            return StreamData(streamResponse, cancellationToken);
        }
        catch (Exception ex)
        {
            Logger.LogError(
                ex,
                "Error in Anthropic streaming chat completion request for model {Model}",
                request.Model
            );

            // Track failed streaming request metrics
            var completedMetrics = metrics.Complete(0, errorMessage: ex.Message, exceptionType: ex.GetType().Name);

            _performanceTracker.TrackRequest(completedMetrics);

            var error = ex.Data.Contains("ResponseContent") ? ex.Data["ResponseContent"]?.ToString() : null;
            if (!string.IsNullOrEmpty(error))
            {
                throw new InvalidOperationException(
                    $"Error processing Anthropic streaming request for model {request.Model}. Response: {error}",
                    ex
                );
            }

            throw;
        }
    }

    private static HttpClient CreateHttpClient(string apiKey)
    {
        var headers = new Dictionary<string, string> { ["anthropic-version"] = "2023-06-01" };
        return HttpClientFactory.CreateForAnthropic(apiKey, "https://api.anthropic.com", null, headers);
    }

    private async IAsyncEnumerable<AnthropicStreamEvent> StreamData(
        HttpContent content,
        [EnumeratorCancellation] CancellationToken cancellationToken
    )
    {
        using var stream = await content.ReadAsStreamAsync(cancellationToken);

        await foreach (var sseItem in SseParser.Create(stream).EnumerateAsync(cancellationToken))
        {
            // Skip empty data or check for stream end
            if (string.IsNullOrEmpty(sseItem.Data) || sseItem.Data == "[DONE]")
            {
                continue;
            }

            // Parse the event data based on the event type
            AnthropicStreamEvent? eventData = null;
            try
            {
                // First try to deserialize as the base AnthropicStreamEvent to get the type
                var baseEvent = JsonSerializer.Deserialize<AnthropicStreamEvent>(sseItem.Data, _jsonOptions);

                if (baseEvent == null)
                {
                    continue;
                }

                // Then deserialize to the appropriate specialized type based on the event type
                eventData = baseEvent.Type switch
                {
                    "message_start" => JsonSerializer.Deserialize<AnthropicMessageStartEvent>(
                        sseItem.Data,
                        _jsonOptions
                    ),
                    "content_block_start" => JsonSerializer.Deserialize<AnthropicContentBlockStartEvent>(
                        sseItem.Data,
                        _jsonOptions
                    ),
                    "content_block_delta" => JsonSerializer.Deserialize<AnthropicContentBlockDeltaEvent>(
                        sseItem.Data,
                        _jsonOptions
                    ),
                    "content_block_stop" => JsonSerializer.Deserialize<AnthropicContentBlockStopEvent>(
                        sseItem.Data,
                        _jsonOptions
                    ),
                    "message_delta" => JsonSerializer.Deserialize<AnthropicMessageDeltaEvent>(
                        sseItem.Data,
                        _jsonOptions
                    ),
                    "message_stop" => JsonSerializer.Deserialize<AnthropicMessageStopEvent>(sseItem.Data, _jsonOptions),
                    "ping" => JsonSerializer.Deserialize<AnthropicPingEvent>(sseItem.Data, _jsonOptions),
                    "error" => JsonSerializer.Deserialize<AnthropicErrorEvent>(sseItem.Data, _jsonOptions),
                    _ => baseEvent, // Use the base event if type is unknown
                };
            }
            catch (JsonException ex)
            {
                // Log exception and continue
                Logger.LogWarning(ex, "Error parsing SSE data: {Data}", sseItem.Data);
                continue;
            }

            // Return the event data if it was successfully parsed
            if (eventData != null)
            {
                yield return eventData;
            }
        }
    }
}<|MERGE_RESOLUTION|>--- conflicted
+++ resolved
@@ -113,15 +113,9 @@
 
             // Track successful request metrics
             var completedMetrics = metrics.Complete(
-<<<<<<< HEAD
                 statusCode: 200,
                 usage: response.Usage != null
                     ? new AchieveAi.LmDotnetTools.LmCore.Models.Usage
-=======
-                200,
-                response.Usage != null
-                    ? new Usage
->>>>>>> 0fb98cec
                     {
                         PromptTokens = response.Usage.InputTokens,
                         CompletionTokens = response.Usage.OutputTokens,
