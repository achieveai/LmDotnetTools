--- conflicted
+++ resolved
@@ -23,7 +23,6 @@
 {
     private static async Task<int> Main(string[] args)
     {
-<<<<<<< HEAD
         // Load environment variables from .env file if it exists
         // Searches current directory and parent directories
         _ = Env.TraversePath().Load();
@@ -265,35 +264,6 @@
         }
 
         return "Other";
-=======
-        // Parse command-line arguments
-        var promptArg = Array.FindIndex(args, a => a == "--prompt" || a == "-p");
-        var prompt =
-            promptArg >= 0 && promptArg + 1 < args.Length
-                ? args[promptArg + 1]
-                : "Hello! Can you tell me what MCP tools are available to you?";
-
-        // Check if user wants to run all examples (excluding ClaudeAgentSDK)
-        var runAllExamples = args.Contains("--all");
-
-        if (runAllExamples)
-        {
-            Console.WriteLine("=== LmConfig Usage Examples ===\n");
-            RunFileBasedExample();
-            RunEmbeddedResourceExample();
-            RunStreamFactoryExample();
-            RunIOptionsExample();
-            await RunProviderAvailabilityExample();
-            await RunModelIdResolutionExample();
-            Console.WriteLine("\nNote: ClaudeAgentSDK example (Example 7) requires OneShot mode.");
-            Console.WriteLine("Run with: dotnet run --prompt \"Your question here\"\n");
-            return;
-        }
-
-        // Default: Run ClaudeAgentSDK in OneShot mode
-        Console.WriteLine("=== ClaudeAgentSDK One-Shot Mode ===\n");
-        await RunClaudeAgentSdkOneShotExample(prompt);
->>>>>>> 0fb98cec
     }
 
     /// <summary>
@@ -614,19 +584,11 @@
 
             // Configure ClaudeAgentSdkOptions with OneShot mode
             _ = services.AddSingleton(
-<<<<<<< HEAD
-                new AchieveAi.LmDotnetTools.ClaudeAgentSdkProvider.Configuration.ClaudeAgentSdkOptions
-                {
-                    ProjectRoot = Directory.GetCurrentDirectory(),
-                    McpConfigPath = ".mcp.json",
-                    Mode = AchieveAi.LmDotnetTools.ClaudeAgentSdkProvider.Configuration.ClaudeAgentSdkMode.OneShot,
-=======
                 new ClaudeAgentSdkOptions
                 {
                     ProjectRoot = Directory.GetCurrentDirectory(),
                     McpConfigPath = ".mcp.json",
                     Mode = ClaudeAgentSdkMode.OneShot,
->>>>>>> 0fb98cec
                 }
             );
 
@@ -679,11 +641,7 @@
             var options = new GenerateReplyOptions
             {
                 ModelId = "claude-sonnet-4-5",
-<<<<<<< HEAD
                 Temperature = temperature,
-=======
-                Temperature = 0.7f,
->>>>>>> 0fb98cec
                 MaxToken = 10, // Max turns in one-shot mode
             };
 
@@ -724,8 +682,9 @@
                             Console.WriteLine(
                                 $"\n[Usage - Prompt: {usageMsg.Usage.PromptTokens}, Completion: {usageMsg.Usage.CompletionTokens}, Total: {usageMsg.Usage.TotalTokens}]"
                             );
-<<<<<<< HEAD
-=======
+                            Console.WriteLine(
+                                $"\n[Usage - Prompt: {usageMsg.Usage.PromptTokens}, Completion: {usageMsg.Usage.CompletionTokens}, Total: {usageMsg.Usage.TotalTokens}]"
+                            );
                             break;
                         case TextUpdateMessage:
                         case ToolsCallUpdateMessage:
@@ -735,7 +694,6 @@
                         case CompositeMessage:
                         default:
                             // Ignore these message types in this example
->>>>>>> 0fb98cec
                             break;
                     }
 
@@ -747,15 +705,8 @@
                 {
                     break;
                 }
-<<<<<<< HEAD
-                else
-                {
-                    messages = [.. messages, new TextMessage { Text = userInput ?? string.Empty, Role = Role.User }];
-                }
-=======
 
                 messages = [.. messages, new TextMessage { Text = userInput ?? string.Empty, Role = Role.User }];
->>>>>>> 0fb98cec
             }
 
             Console.WriteLine("\n\n----------------------------");
