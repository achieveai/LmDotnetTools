--- conflicted
+++ resolved
@@ -18,19 +18,12 @@
     <PackageReference Include="Microsoft.Extensions.Hosting" Version="9.0.5" />
     <PackageReference Include="Microsoft.Extensions.Configuration.Json" Version="9.0.5" />
     <PackageReference Include="ModelContextProtocol" Version="0.4.1-preview.1" />
-<<<<<<< HEAD
-    <PackageReference Include="Serilog" Version="4.2.0" />
-    <PackageReference Include="Serilog.Extensions.Logging" Version="9.0.0" />
-    <PackageReference Include="Serilog.Sinks.Console" Version="6.0.0" />
-    <PackageReference Include="Serilog.Sinks.Seq" Version="9.0.0" />
-=======
     <PackageReference Include="Serilog.Extensions.Hosting" Version="9.0.0" />
     <PackageReference Include="Serilog.Settings.Configuration" Version="9.0.0" />
     <PackageReference Include="Serilog.Sinks.Console" Version="6.0.0" />
     <PackageReference Include="Serilog.Sinks.File" Version="6.0.0" />
     <PackageReference Include="Serilog.Sinks.Seq" Version="9.0.0" />
     <PackageReference Include="Serilog.Formatting.Compact" Version="3.0.0" />
->>>>>>> bcb7b69a
   </ItemGroup>
   <ItemGroup>
     <None Include="models.json" CopyToOutputDirectory="PreserveNewest" />
